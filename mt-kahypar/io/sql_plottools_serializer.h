--- conflicted
+++ resolved
@@ -72,15 +72,8 @@
         << " coarsening_max_allowed_weight_fraction=" << context.coarsening.max_allowed_weight_fraction
         << " coarsening_adaptive_node_weight_shrink_factor_threshold=" << context.coarsening.adaptive_node_weight_shrink_factor_threshold
         << " coarsening_max_allowed_weight_multiplier=" << context.coarsening.max_allowed_weight_multiplier
-<<<<<<< HEAD
-        << " coarsening_max_allowed_high_degree_node_weight_multiplier=" << context.coarsening.max_allowed_high_degree_node_weight_multiplier
         << " coarsening_minimum_shrink_factor=" << context.coarsening.minimum_shrink_factor
         << " coarsening_maximum_shrink_factor=" << context.coarsening.maximum_shrink_factor
-        << " coarsening_use_high_degree_vertex_threshold=" << std::boolalpha << context.coarsening.use_high_degree_vertex_threshold
-=======
-        << " coarsening_minimum_shrink_factor=" << context.coarsening.minimum_shrink_factor
-        << " coarsening_maximum_shrink_factor=" << context.coarsening.maximum_shrink_factor
->>>>>>> 014d4859
         << " coarsening_max_allowed_node_weight=" << context.coarsening.max_allowed_node_weight
         << " coarsening_contraction_limit=" << context.coarsening.contraction_limit
         << " rating_function=" << context.coarsening.rating.rating_function
