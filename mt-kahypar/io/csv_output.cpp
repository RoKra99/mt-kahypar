--- conflicted
+++ resolved
@@ -32,12 +32,8 @@
 
   std::string header() {
     return "algorithm,threads,graph,k,seed,epsilon,imbalance,"
-<<<<<<< HEAD
-           "objective,km1,cut,partitionTime,fmTime,lpTime,coarseningTime,ipTime,preprocessingTime,contractionTime,localMovingTime,edgeContributionTime,expEdgeContributionTime,exeMoveTime\n";
-=======
            "objective,km1,cut,partitionTime,fmTime,lpTime,coarseningTime,ipTime,preprocessingTime"
            "\n";
->>>>>>> 3f192803
   }
 
   std::string serialize(const PartitionedHypergraph& phg, const Context& context,
