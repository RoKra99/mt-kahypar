/*******************************************************************************
 * This file is part of KaHyPar.
 *
 * Copyright (C) 2019 Tobias Heuer <tobias.heuer@kit.edu>
 *
 * KaHyPar is free software: you can redistribute it and/or modify
 * it under the terms of the GNU General Public License as published by
 * the Free Software Foundation, either version 3 of the License, or
 * (at your option) any later version.
 *
 * KaHyPar is distributed in the hope that it will be useful,
 * but WITHOUT ANY WARRANTY; without even the implied warranty of
 * MERCHANTABILITY or FITNESS FOR A PARTICULAR PURPOSE.  See the
 * GNU General Public License for more details.
 *
 * You should have received a copy of the GNU General Public License
 * along with KaHyPar.  If not, see <http://www.gnu.org/licenses/>.
 *
 ******************************************************************************/

#pragma once

#include <mutex>

#include "tbb/blocked_range.h"
#include "tbb/parallel_for.h"
#include "tbb/parallel_scan.h"

#include "kahypar/meta/mandatory.h"
#include "kahypar/datastructure/fast_reset_flag_array.h"

#include "mt-kahypar/datastructures/community_support.h"
#include "mt-kahypar/datastructures/hypergraph_common.h"
#include "mt-kahypar/datastructures/concurrent_bucket_map.h"
#include "mt-kahypar/datastructures/array.h"
#include "mt-kahypar/parallel/parallel_prefix_sum.h"
#include "mt-kahypar/parallel/stl/scalable_vector.h"
#include "mt-kahypar/utils/memory_tree.h"
#include "mt-kahypar/utils/range.h"
#include "mt-kahypar/utils/timer.h"

namespace mt_kahypar {
namespace ds {

// Forward
class StaticHypergraphFactory;

class StaticHypergraph {

  static constexpr bool enable_heavy_assert = false;

  // During contractions we temporary memcpy all incident nets of a collapsed
  // vertex to consecutive range in a temporary incident nets structure.
  // Afterwards, we sort that range and remove duplicates. However, it turned
  // out that this become a major sequential bottleneck in presence of high
  // degree vertices. Therefore, all vertices with temporary degree greater
  // than this threshold are contracted with a special procedure.
  static constexpr HyperedgeID HIGH_DEGREE_CONTRACTION_THRESHOLD = ID(500000);

  static_assert(std::is_unsigned<HypernodeID>::value, "Hypernode ID must be unsigned");
  static_assert(std::is_unsigned<HyperedgeID>::value, "Hyperedge ID must be unsigned");

  /**
   * Represents a hypernode of the hypergraph and contains all information
   * associated with a vertex.
   */
  class Hypernode {
   public:
    using IDType = HypernodeID;

    Hypernode() :
      _begin(0),
      _size(0),
      _weight(1),
      _community_id(0),
      _valid(false) { }

    Hypernode(const bool valid) :
      _begin(0),
      _size(0),
      _weight(1),
      _community_id(0),
      _valid(valid) { }

    // Sentinel Constructor
    Hypernode(const size_t begin) :
      _begin(begin),
      _size(0),
      _weight(1),
      _community_id(0),
      _valid(false) { }

    bool isDisabled() const {
      return _valid == false;
    }

    void enable() {
      ASSERT(isDisabled());
      _valid = true;
    }

    void disable() {
      ASSERT(!isDisabled());
      _valid = false;
    }

    // ! Returns the index of the first element in _incident_nets
    size_t firstEntry() const {
      return _begin;
    }

    // ! Sets the index of the first element in _incident_nets to begin
    void setFirstEntry(size_t begin) {
      ASSERT(!isDisabled());
      _begin = begin;
    }

    // ! Returns the index of the first element in _incident_nets
    size_t firstInvalidEntry() const {
      return _begin + _size;
    }

    size_t size() const {
      ASSERT(!isDisabled());
      return _size;
    }

    void setSize(size_t size) {
      ASSERT(!isDisabled());
      _size = size;
    }

    HyperedgeWeight weight() const {
      ASSERT(!isDisabled());
      return _weight;
    }

    void setWeight(HyperedgeWeight weight) {
      ASSERT(!isDisabled());
      _weight = weight;
    }

    PartitionID communityID() const {
      ASSERT(!isDisabled());
      return _community_id;
    }

    void setCommunityID(const PartitionID community_id) {
      ASSERT(!isDisabled());
      _community_id = community_id;
    }

   private:
    // ! Index of the first element in _incident_nets
    size_t _begin;
    // ! Number of incident nets
    size_t _size;
    // ! Hypernode weight
    HyperedgeWeight _weight;
    // ! Community id
    PartitionID _community_id;
    // ! Flag indicating whether or not the element is active.
    bool _valid;
  };

  /**
   * Represents a hyperedge of the hypergraph and contains all information
   * associated with a net (except connectivity information).
   */
  class Hyperedge {
   public:
    using IDType = HyperedgeID;

    Hyperedge() :
      _begin(0),
      _size(0),
      _weight(1),
      _hash(kEdgeHashSeed),
      _valid(false) { }

    // Sentinel Constructor
    Hyperedge(const size_t begin) :
      _begin(begin),
      _size(0),
      _weight(1),
      _hash(kEdgeHashSeed),
      _valid(false) { }

    // ! Disables the hypernode/hyperedge. Disable hypernodes/hyperedges will be skipped
    // ! when iterating over the set of all nodes/edges.
    void disable() {
      ASSERT(!isDisabled());
      _valid = false;
    }

    void enable() {
      ASSERT(isDisabled());
      _valid = true;
    }

    bool isDisabled() const {
      return _valid == false;
    }

    // ! Returns the index of the first element in _incidence_array
    size_t firstEntry() const {
      return _begin;
    }

    // ! Sets the index of the first element in _incidence_array to begin
    void setFirstEntry(size_t begin) {
      ASSERT(!isDisabled());
      _begin = begin;
    }

    // ! Returns the index of the first element in _incidence_array
    size_t firstInvalidEntry() const {
      return _begin + _size;
    }

    size_t size() const {
      ASSERT(!isDisabled());
      return _size;
    }

    void setSize(size_t size) {
      ASSERT(!isDisabled());
      _size = size;
    }

    HyperedgeWeight weight() const {
      ASSERT(!isDisabled());
      return _weight;
    }

    void setWeight(HyperedgeWeight weight) {
      ASSERT(!isDisabled());
      _weight = weight;
    }

    size_t& hash() {
      return _hash;
    }

    size_t hash() const {
      return _hash;
    }

    bool operator== (const Hyperedge& rhs) const {
      return _begin == rhs._begin && _size == rhs._size && _weight == rhs._weight;
    }

    bool operator!= (const Hyperedge& rhs) const {
      return _begin != rhs._begin || _size != rhs._size || _weight != rhs._weight;
    }

   private:
    // ! Index of the first element in _incidence_array
    size_t _begin;
    // ! Number of pins
    size_t _size;
    // ! hyperedge weight
    HyperedgeWeight _weight;
    // ! Hash of pins
    size_t _hash;
    // ! Flag indicating whether or not the element is active.
    bool _valid;
  };

  /*!
   * Iterator for HypergraphElements (Hypernodes/Hyperedges)
   *
   * The iterator is used in for-each loops over all hypernodes/hyperedges.
   * In order to support iteration over coarsened hypergraphs, this iterator
   * skips over HypergraphElements marked as invalid.
   * Iterating over the set of vertices \f$V\f$ therefore is linear in the
   * size \f$|V|\f$ of the original hypergraph - even if it has been coarsened
   * to much smaller size. The same also holds true for for-each loops over
   * the set of hyperedges.
   *
   * In order to be as generic as possible, the iterator does not expose the
   * internal Hypernode/Hyperedge representations. Instead only handles to
   * the respective elements are returned, i.e. the IDs of the corresponding
   * hypernodes/hyperedges.
   *
   */
  template <typename ElementType>
  class HypergraphElementIterator :
    public std::iterator<std::forward_iterator_tag,    // iterator_category
                         typename ElementType::IDType,   // value_type
                         std::ptrdiff_t,   // difference_type
                         const typename ElementType::IDType*,   // pointer
                         typename ElementType::IDType> {   // reference
   public:
    using IDType = typename ElementType::IDType;

    /*!
     * Construct a HypergraphElementIterator
     * See GenericHypergraph::nodes() or GenericHypergraph::edges() for usage.
     *
     * If start_element is invalid, the iterator advances to the first valid
     * element.
     *
     * \param start_element A pointer to the starting position
     * \param id The index of the element the pointer points to
     * \param max_id The maximum index allowed
     */
    HypergraphElementIterator(const ElementType* start_element, IDType id, IDType max_id) :
      _id(id),
      _max_id(max_id),
      _element(start_element) {
      if (_id != _max_id && _element->isDisabled()) {
        operator++ ();
      }
    }

    // ! Returns the id of the element the iterator currently points to.
    IDType operator* () const {
      return _id;
    }

    // ! Prefix increment. The iterator advances to the next valid element.
    HypergraphElementIterator & operator++ () {
      ASSERT(_id < _max_id);
      do {
        ++_id;
        ++_element;
      } while (_id < _max_id && _element->isDisabled());
      return *this;
    }

    // ! Postfix increment. The iterator advances to the next valid element.
    HypergraphElementIterator operator++ (int) {
      HypergraphElementIterator copy = *this;
      operator++ ();
      return copy;
    }

    bool operator!= (const HypergraphElementIterator& rhs) {
      return _id != rhs._id;
    }

    bool operator== (const HypergraphElementIterator& rhs) {
      return _id == rhs._id;
    }

   private:
    // Handle to the HypergraphElement the iterator currently points to
    IDType _id = 0;
    // Maximum allowed index
    IDType _max_id = 0;
    // HypergraphElement the iterator currently points to
    const ElementType* _element = nullptr;
  };

  static_assert(std::is_trivially_copyable<Hypernode>::value, "Hypernode is not trivially copyable");
  static_assert(std::is_trivially_copyable<Hyperedge>::value, "Hyperedge is not trivially copyable");

  using IncidenceArray = Array<HypernodeID>;
  using IncidentNets = Array<HyperedgeID>;

  // ! Contains buffers that are needed during multilevel contractions.
  // ! Struct is allocated on top level hypergraph and passed to each contracted
  // ! hypergraph such that memory can be reused in consecutive contractions.
  struct TmpContractionBuffer {
    explicit TmpContractionBuffer(const HypernodeID num_hypernodes,
                                  const HyperedgeID num_hyperedges,
                                  const HyperedgeID num_pins) {
      tbb::parallel_invoke([&] {
        mapping.resize("Coarsening", "mapping", num_hypernodes);
      }, [&] {
        tmp_hypernodes.resize("Coarsening", "tmp_hypernodes", num_hypernodes);
      }, [&] {
        tmp_incident_nets.resize("Coarsening", "tmp_incident_nets", num_pins);
      }, [&] {
        tmp_num_incident_nets.resize("Coarsening", "tmp_num_incident_nets", num_hypernodes);
      }, [&] {
        hn_weights.resize("Coarsening", "hn_weights", num_hypernodes);
      }, [&] {
        tmp_hyperedges.resize("Coarsening", "tmp_hyperedges", num_hyperedges);
      }, [&] {
        tmp_incidence_array.resize("Coarsening", "tmp_incidence_array", num_pins);
      }, [&] {
        he_sizes.resize("Coarsening", "he_sizes", num_hyperedges);
      }, [&] {
        valid_hyperedges.resize("Coarsening", "valid_hyperedges", num_hyperedges);
      });
    }

    Array<size_t> mapping;
    Array<Hypernode> tmp_hypernodes;
    IncidentNets tmp_incident_nets;
    Array<parallel::IntegralAtomicWrapper<size_t>> tmp_num_incident_nets;
    Array<parallel::IntegralAtomicWrapper<HypernodeWeight>> hn_weights;
    Array<Hyperedge> tmp_hyperedges;
    IncidenceArray tmp_incidence_array;
    Array<size_t> he_sizes;
    Array<size_t> valid_hyperedges;
  };


 public:
  static constexpr bool is_static_hypergraph = true;
  static constexpr bool is_partitioned = false;
  static constexpr size_t SIZE_OF_HYPERNODE = sizeof(Hypernode);
  static constexpr size_t SIZE_OF_HYPEREDGE = sizeof(Hyperedge);

  // ! Iterator to iterate over the hypernodes
  using HypernodeIterator = HypergraphElementIterator<const Hypernode>;
  // ! Iterator to iterate over the hyperedges
  using HyperedgeIterator = HypergraphElementIterator<const Hyperedge>;
  // ! Iterator to iterate over the pins of a hyperedge
  using IncidenceIterator = typename IncidenceArray::const_iterator;
  // ! Iterator to iterate over the incident nets of a hypernode
  using IncidentNetsIterator = typename IncidentNets::const_iterator;
  // ! Iterator to iterate over the set of communities contained in a hyperedge
  using CommunityIterator = typename CommunitySupport<StaticHypergraph>::CommunityIterator;

  explicit StaticHypergraph() :
    _num_hypernodes(0),
    _num_removed_hypernodes(0),
    _num_hyperedges(0),
    _num_removed_hyperedges(0),
    _max_edge_size(0),
    _num_pins(0),
    _total_degree(0),
    _total_weight(0),
    _hypernodes(),
    _incident_nets(),
    _hyperedges(),
    _incidence_array(),
    _community_support(),
    _tmp_contraction_buffer(nullptr) { }

  StaticHypergraph(const StaticHypergraph&) = delete;
  StaticHypergraph & operator= (const StaticHypergraph &) = delete;

  StaticHypergraph(StaticHypergraph&& other) :
    _num_hypernodes(other._num_hypernodes),
    _num_removed_hypernodes(other._num_removed_hypernodes),
    _num_hyperedges(other._num_hyperedges),
    _num_removed_hyperedges(other._num_removed_hyperedges),
    _max_edge_size(other._max_edge_size),
    _num_pins(other._num_pins),
    _total_degree(other._total_degree),
    _total_weight(other._total_weight),
    _hypernodes(std::move(other._hypernodes)),
    _incident_nets(std::move(other._incident_nets)),
    _hyperedges(std::move(other._hyperedges)),
    _incidence_array(std::move(other._incidence_array)),
    _community_support(std::move(other._community_support)),
    _tmp_contraction_buffer(std::move(other._tmp_contraction_buffer)) {
    other._tmp_contraction_buffer = nullptr;
  }

  StaticHypergraph & operator= (StaticHypergraph&& other) {
    _num_hypernodes = other._num_hypernodes;
    _num_removed_hypernodes = other._num_removed_hypernodes;
    _num_hyperedges = other._num_hyperedges;
    _num_removed_hyperedges = other._num_removed_hyperedges;
    _max_edge_size = other._max_edge_size;
    _num_pins = other._num_pins;
    _total_degree = other._total_degree;
    _total_weight = other._total_weight;
    _hypernodes = std::move(other._hypernodes);
    _incident_nets = std::move(other._incident_nets);
    _hyperedges = std::move(other._hyperedges);
    _incidence_array = std::move(other._incidence_array);
    _community_support = std::move(other._community_support);
    _tmp_contraction_buffer = std::move(other._tmp_contraction_buffer);
    other._tmp_contraction_buffer = nullptr;
    return *this;
  }

  ~StaticHypergraph() {
    freeInternalData();
  }

  // ####################### General Hypergraph Stats #######################

  // ! Initial number of hypernodes
  HypernodeID initialNumNodes() const {
    return _num_hypernodes;
  }

  // ! Number of removed hypernodes
  HypernodeID numRemovedHypernodes() const {
    return _num_removed_hypernodes;
  }

  // ! Initial number of hyperedges
  HyperedgeID initialNumEdges() const {
    return _num_hyperedges;
  }

  // ! Number of removed hyperedges
  HyperedgeID numRemovedHyperedges() const {
    return _num_removed_hyperedges;
  }

  // ! Set the number of removed hyperedges
  void setNumRemovedHyperedges(const HyperedgeID num_removed_hyperedges) {
    _num_removed_hyperedges = num_removed_hyperedges;
  }

  // ! Initial number of pins
  HypernodeID initialNumPins() const {
    return _num_pins;
  }

  // ! Initial sum of the degree of all vertices
  HypernodeID initialTotalVertexDegree() const {
    return _total_degree;
  }

  // ! Total weight of hypergraph
  HypernodeWeight totalWeight() const {
    return _total_weight;
  }

  // ! Recomputes the total weight of the hypergraph (parallel)
  void updateTotalWeight(const TaskGroupID) {
    _total_weight = tbb::parallel_reduce(tbb::blocked_range<HypernodeID>(ID(0), _num_hypernodes), 0,
      [this](const tbb::blocked_range<HypernodeID>& range, HypernodeWeight init) {
        HypernodeWeight weight = init;
        for (HypernodeID hn = range.begin(); hn < range.end(); ++hn) {
          weight += this->_hypernodes[hn].weight();
        }
        return weight;
      }, std::plus<HypernodeWeight>());
  }

  // ! Recomputes the total weight of the hypergraph (sequential)
  void updateTotalWeight() {
    _total_weight = 0;
    for ( const HypernodeID& hn : nodes() ) {
      _total_weight += nodeWeight(hn);
    }
  }

  // ####################### Iterators #######################

  // ! Iterates in parallel over all active nodes and calls function f
  // ! for each vertex
  template<typename F>
  void doParallelForAllNodes(const F& f) {
    static_cast<const StaticHypergraph&>(*this).doParallelForAllNodes(f);
  }

  // ! Iterates in parallel over all active nodes and calls function f
  // ! for each vertex
  template<typename F>
  void doParallelForAllNodes(const F& f) const {
    tbb::parallel_for(ID(0), _num_hypernodes, [&](const HypernodeID& hn) {
      if ( nodeIsEnabled(hn) ) {
        f(hn);
      }
    });
  }

  // ! Iterates in parallel over all active edges and calls function f
  // ! for each net
  template<typename F>
  void doParallelForAllEdges(const F& f) {
    static_cast<const StaticHypergraph&>(*this).doParallelForAllEdges(f);
  }

  // ! Iterates in parallel over all active edges and calls function f
  // ! for each net
  template<typename F>
  void doParallelForAllEdges(const F& f) const {
    tbb::parallel_for(ID(0), _num_hyperedges, [&](const HyperedgeID& he) {
      if ( edgeIsEnabled(he) ) {
        f(he);
      }
    });
  }

  // ! Returns a range of the active nodes of the hypergraph
  IteratorRange<HypernodeIterator> nodes() const {
    return IteratorRange<HypernodeIterator>(
      HypernodeIterator(_hypernodes.data(), ID(0), _num_hypernodes),
      HypernodeIterator(_hypernodes.data() + _num_hypernodes, _num_hypernodes, _num_hypernodes));
  }

  // ! Returns a range of the active edges of the hypergraph
  IteratorRange<HyperedgeIterator> edges() const {
    return IteratorRange<HyperedgeIterator>(
      HyperedgeIterator(_hyperedges.data(), ID(0), _num_hyperedges),
      HyperedgeIterator(_hyperedges.data() + _num_hyperedges, _num_hyperedges, _num_hyperedges));
  }

  // ! Returns a range to loop over the incident nets of hypernode u.
  IteratorRange<IncidentNetsIterator> incidentEdges(const HypernodeID u) const {
    ASSERT(!hypernode(u).isDisabled(), "Hypernode" << u << "is disabled");
    const Hypernode& hn = hypernode(u);
    return IteratorRange<IncidentNetsIterator>(
      _incident_nets.cbegin() + hn.firstEntry(),
      _incident_nets.cbegin() + hn.firstInvalidEntry());
  }

  // ! Returns a range to loop over all active multi-pin hyperedges of hypernode u.
  IteratorRange<IncidentNetsIterator> multiPinIncidentEdges(const HypernodeID, const PartitionID) const {
    ERROR("multiPinIncidentEdges(u,c) is not supported in static hypergraph");
    return IteratorRange<IncidentNetsIterator>(
      _incident_nets.cend(), _incident_nets.cend());
  }

  // ! Returns a range to loop over the set of all active incident
  // ! hyperedges of hypernode u that are not single-pin community hyperedges.
  IteratorRange<IncidentNetsIterator> activeIncidentEdges(const HypernodeID, const PartitionID) const {
    ERROR("activeIncidentEdges(u,c) is not supported in static hypergraph");
    return IteratorRange<IncidentNetsIterator>(
      _incident_nets.cend(), _incident_nets.cend());
  }

  // ! Returns a range to loop over the pins of hyperedge e.
  IteratorRange<IncidenceIterator> pins(const HyperedgeID e) const {
    ASSERT(!hyperedge(e).isDisabled(), "Hyperedge" << e << "is disabled");
    const Hyperedge& he = hyperedge(e);
    return IteratorRange<IncidenceIterator>(
      _incidence_array.cbegin() + he.firstEntry(),
      _incidence_array.cbegin() + he.firstInvalidEntry());
  }

  // ! Returns a range to loop over the pins of hyperedge e that belong to a certain community.
  // ! Note, this function fails if community hyperedges are not initialized.
  IteratorRange<IncidenceIterator> pins(const HyperedgeID e, const PartitionID community_id) const {
    return _community_support.pins(*this, e, community_id);
  }

  // ! Returns a range to loop over the set of communities contained in hyperedge e.
  IteratorRange<CommunityIterator> communities(const HyperedgeID e) const {
    return _community_support.communities(e);
  }

  // ####################### Hypernode Information #######################

  // ! Weight of a vertex
  HypernodeWeight nodeWeight(const HypernodeID u) const {
    ASSERT(!hypernode(u).isDisabled(), "Hypernode" << u << "is disabled");
    return hypernode(u).weight();
  }

  // ! Sets the weight of a vertex
  void setNodeWeight(const HypernodeID u, const HypernodeWeight weight) {
    ASSERT(!hypernode(u).isDisabled(), "Hypernode" << u << "is disabled");
    return hypernode(u).setWeight(weight);
  }

  // ! Degree of a hypernode
  HyperedgeID nodeDegree(const HypernodeID u) const {
    ASSERT(!hypernode(u).isDisabled(), "Hypernode" << u << "is disabled");
    return hypernode(u).size();
  }

  // ! Number of invalid incident nets
  HyperedgeID numInvalidIncidentNets(const HypernodeID) const {
    ERROR("numInvalidIncidentNets(u) is not supported in static hypergraph");
    return kInvalidHyperedge;
  }

  // ! Contraction index of the vertex in the contraction hierarchy
  HypernodeID contractionIndex(const HypernodeID) const {
    ERROR("contractionIndex(u) is not supported in static hypergraph");
    return kInvalidHypernode;
  }

  // ! Returns, whether a hypernode is enabled or not
  bool nodeIsEnabled(const HypernodeID u) const {
    return !hypernode(u).isDisabled();
  }

  // ! Enables a hypernode (must be disabled before)
  void enableHypernode(const HypernodeID u) {
    hypernode(u).enable();
  }

  // ! Disables a hypernode (must be enabled before)
  void disableHypernode(const HypernodeID u) {
    hypernode(u).disable();
  }

  // ! Removes a hypernode (must be enabled before)
  void removeHypernode(const HypernodeID u) {
    hypernode(u).disable();
    ++_num_removed_hypernodes;
  }

  // ####################### Hyperedge Information #######################

  // ! Weight of a hyperedge
  HypernodeWeight edgeWeight(const HyperedgeID e) const {
    ASSERT(!hyperedge(e).isDisabled(), "Hyperedge" << e << "is disabled");
    return hyperedge(e).weight();
  }

  // ! Sets the weight of a hyperedge
  void setEdgeWeight(const HyperedgeID e, const HyperedgeWeight weight) {
    ASSERT(!hyperedge(e).isDisabled(), "Hyperedge" << e << "is disabled");
    return hyperedge(e).setWeight(weight);
  }

  // ! Number of pins of a hyperedge
  HypernodeID edgeSize(const HyperedgeID e) const {
    ASSERT(!hyperedge(e).isDisabled(), "Hyperedge" << e << "is disabled");
    return hyperedge(e).size();
  }

  // ! Maximum size of a hyperedge
  HypernodeID maxEdgeSize() const {
    return _max_edge_size;
  }

  // ! Hash value defined over the pins of a hyperedge
  size_t edgeHash(const HyperedgeID e) const {
    ASSERT(!hyperedge(e).isDisabled(), "Hyperedge" << e << "is disabled");
    return hyperedge(e).hash();
  }

  // ! Returns, whether a hyperedge is enabled or not
  bool edgeIsEnabled(const HyperedgeID e) const {
    return !hyperedge(e).isDisabled();
  }

  // ! Enables a hyperedge (must be disabled before)
  void enableHyperedge(const HyperedgeID e) {
    hyperedge(e).enable();
  }

  // ! Disabled a hyperedge (must be enabled before)
  void disableHyperedge(const HyperedgeID e) {
    hyperedge(e).disable();
  }

  // ####################### Community Hyperedge Information #######################

  // ! Weight of a community hyperedge
  HypernodeWeight edgeWeight(const HyperedgeID e, const PartitionID community_id) const {
    return _community_support.edgeWeight(e, community_id);
  }

  // ! Sets the weight of a community hyperedge
  void setEdgeWeight(const HyperedgeID e, const PartitionID community_id, const HyperedgeWeight weight) {
    _community_support.setEdgeWeight(e, community_id, weight);
  }

  // ! Number of pins of a hyperedge that are assigned to a community
  HypernodeID edgeSize(const HyperedgeID e, const PartitionID community_id) const {
    return _community_support.edgeSize(e, community_id);
  }

  // ! Hash value defined over the pins of a hyperedge that belongs to a community
  size_t edgeHash(const HyperedgeID e, const PartitionID community_id) const {
    return _community_support.edgeHash(e, community_id);
  }

  // ####################### Community Information #######################

  // ! Number of communities
  PartitionID numCommunities() const {
    return _community_support.numCommunities();
  }

  // ! Community id which hypernode u is assigned to
  PartitionID communityID(const HypernodeID u) const {
    ASSERT(!hypernode(u).isDisabled(), "Hypernode" << u << "is disabled");
    return hypernode(u).communityID();
  }

  // ! Assign a community to a hypernode
  // ! Note, in order to use all community-related functions, initializeCommunities()
  // ! have to be called after assigning to each vertex a community id
  void setCommunityID(const HypernodeID u, const PartitionID community_id) {
    ASSERT(!hypernode(u).isDisabled(), "Hypernode" << u << "is disabled");
    return hypernode(u).setCommunityID(community_id);
  }

  // ! Consider hypernode u is part of community C = {v_1, ..., v_n},
  // ! than this function returns a unique id for hypernode u in the
  // ! range [0,n).
  HypernodeID communityNodeId(const HypernodeID u) const {
    return _community_support.communityNodeId(u);
  }

  // ! Number of hypernodes in community
  HypernodeID numCommunityHypernodes(const PartitionID community) const {
    return _community_support.numCommunityHypernodes(community);
  }

  // ! Number of pins in community
  HypernodeID numCommunityPins(const PartitionID community) const {
    return _community_support.numCommunityPins(community);
  }

  // ! Total degree of community
  HyperedgeID communityDegree(const PartitionID community) const {
    return _community_support.communityDegree(community);
  }

  // ! Number of communities which pins of hyperedge belongs to
  size_t numCommunitiesInHyperedge(const HyperedgeID e) const {
    return _community_support.numCommunitiesInHyperedge(e);
  }

  // ####################### Contract / Uncontract #######################

  /*!
   * Contracts a given community structure. All vertices with the same label
   * are collapsed into the same vertex. The resulting single-pin and parallel
   * hyperedges are removed from the contracted graph. The function returns
   * the contracted hypergraph and a mapping which specifies a mapping from
   * community label (given in 'communities') to a vertex in the coarse hypergraph.
   *
   * \param communities Community structure that should be contracted
   * \param task_group_id Task Group ID
   */
  StaticHypergraph contract(parallel::scalable_vector<HypernodeID>& communities,
                            const TaskGroupID task_group_id) {
    ASSERT(communities.size() == _num_hypernodes);

    if ( !_tmp_contraction_buffer ) {
      allocateTmpContractionBuffer();
    }

    // AUXILLIARY BUFFERS - Reused during multilevel hierarchy to prevent expensive allocations
    Array<size_t>& mapping = _tmp_contraction_buffer->mapping;
    Array<Hypernode>& tmp_hypernodes = _tmp_contraction_buffer->tmp_hypernodes;
    IncidentNets& tmp_incident_nets = _tmp_contraction_buffer->tmp_incident_nets;
    Array<parallel::IntegralAtomicWrapper<size_t>>& tmp_num_incident_nets =
      _tmp_contraction_buffer->tmp_num_incident_nets;
    Array<parallel::IntegralAtomicWrapper<HypernodeWeight>>& hn_weights =
      _tmp_contraction_buffer->hn_weights;
    Array<Hyperedge>& tmp_hyperedges = _tmp_contraction_buffer->tmp_hyperedges;
    IncidenceArray& tmp_incidence_array = _tmp_contraction_buffer->tmp_incidence_array;
    Array<size_t>& he_sizes = _tmp_contraction_buffer->he_sizes;
    Array<size_t>& valid_hyperedges = _tmp_contraction_buffer->valid_hyperedges;

    ASSERT(static_cast<size_t>(_num_hypernodes) <= mapping.size());
    ASSERT(static_cast<size_t>(_num_hypernodes) <= tmp_hypernodes.size());
    ASSERT(static_cast<size_t>(_total_degree) <= tmp_incident_nets.size());
    ASSERT(static_cast<size_t>(_num_hypernodes) <= tmp_num_incident_nets.size());
    ASSERT(static_cast<size_t>(_num_hypernodes) <= hn_weights.size());
    ASSERT(static_cast<size_t>(_num_hyperedges) <= tmp_hyperedges.size());
    ASSERT(static_cast<size_t>(_num_pins) <= tmp_incidence_array.size());
    ASSERT(static_cast<size_t>(_num_hyperedges) <= he_sizes.size());
    ASSERT(static_cast<size_t>(_num_hyperedges) <= valid_hyperedges.size());

    // #################### STAGE 1 ####################
    // Compute vertex ids of coarse hypergraph with a parallel prefix sum
    utils::Timer::instance().start_timer("preprocess_contractions", "Preprocess Contractions");
    mapping.assign(_num_hypernodes, 0);

    doParallelForAllNodes([&](const HypernodeID& hn) {
      ASSERT(static_cast<size_t>(communities[hn]) < mapping.size());
      mapping[communities[hn]] = 1UL;
    });

    // Prefix sum determines vertex ids in coarse hypergraph
    parallel::TBBPrefixSum<size_t, Array> mapping_prefix_sum(mapping);
    tbb::parallel_scan(tbb::blocked_range<size_t>(0UL, _num_hypernodes), mapping_prefix_sum);
    HypernodeID num_hypernodes = mapping_prefix_sum.total_sum();

    // Remap community ids
    tbb::parallel_for(ID(0), _num_hypernodes, [&](const HypernodeID& hn) {
      if ( nodeIsEnabled(hn) ) {
        communities[hn] = mapping_prefix_sum[communities[hn]];
      } else {
        communities[hn] = kInvalidHypernode;
      }

      // Reset tmp contraction buffer
      if ( hn < num_hypernodes ) {
        hn_weights[hn] = 0;
        tmp_hypernodes[hn] = Hypernode(true);
        tmp_num_incident_nets[hn] = 0;
      }
    });

    // Mapping from a vertex id of the current hypergraph to its
    // id in the coarse hypergraph
    auto map_to_coarse_hypergraph = [&](const HypernodeID hn) {
      ASSERT(hn < communities.size());
      return communities[hn];
    };

    doParallelForAllNodes([&](const HypernodeID& hn) {
      const HypernodeID coarse_hn = map_to_coarse_hypergraph(hn);
      ASSERT(coarse_hn < num_hypernodes, V(coarse_hn) << V(num_hypernodes));
      // Weight vector is atomic => thread-safe
      hn_weights[coarse_hn] += nodeWeight(hn);
      // In case community detection is enabled all vertices matched to one vertex
      // in the contracted hypergraph belong to same community. Otherwise, all communities
      // are default assigned to community 0
      tmp_hypernodes[coarse_hn].setCommunityID(communityID(hn));
      // Aggregate upper bound for number of incident nets of the contracted vertex
      tmp_num_incident_nets[coarse_hn] += nodeDegree(hn);
    });
    utils::Timer::instance().stop_timer("preprocess_contractions");

    // #################### STAGE 2 ####################
    // In this step hyperedges and incident nets of vertices are contracted inside the temporary
    // buffers. The vertex ids of pins are already remapped to the vertex ids in the coarse
    // graph and duplicates are removed. Also nets that become single-pin hyperedges are marked
    // as invalid. All incident nets of vertices that are collapsed into one vertex in the coarse
    // graph are also aggregate in a consecutive memory range and duplicates are removed. Note
    // that parallel and single-pin hyperedges are not removed from the incident nets (will be done
    // in a postprocessing step).
    utils::Timer::instance().start_timer("contract_incidence_structure", "Contract Incidence Structures");
    ConcurrentBucketMap<HyperedgeHash> hyperedge_hash_map;
    hyperedge_hash_map.reserve_for_estimated_number_of_insertions(_num_hyperedges);
    tbb::parallel_invoke([&] {
      // Contract Hyperedges
      utils::Timer::instance().start_timer("contract_hyperedges", "Contract Hyperedges", true);
      tbb::parallel_for(ID(0), _num_hyperedges, [&](const HyperedgeID& he) {
        if ( edgeIsEnabled(he) ) {
          // Copy hyperedge and pins to temporary buffer
          const Hyperedge& e = _hyperedges[he];
          ASSERT(static_cast<size_t>(he) < tmp_hyperedges.size());
          ASSERT(e.firstInvalidEntry() <= tmp_incidence_array.size());
          tmp_hyperedges[he] = e;
          valid_hyperedges[he] = 1;

          // Map pins to vertex ids in coarse graph
          const size_t incidence_array_start = tmp_hyperedges[he].firstEntry();
          const size_t incidence_array_end = tmp_hyperedges[he].firstInvalidEntry();
          for ( size_t pos = incidence_array_start; pos < incidence_array_end; ++pos ) {
            const HypernodeID pin = _incidence_array[pos];
            ASSERT(pos < tmp_incidence_array.size());
            tmp_incidence_array[pos] = map_to_coarse_hypergraph(pin);
          }

          // Remove duplicates and disabled vertices
          auto first_entry_it = tmp_incidence_array.begin() + incidence_array_start;
          std::sort(first_entry_it, tmp_incidence_array.begin() + incidence_array_end);
          auto first_invalid_entry_it = std::unique(first_entry_it, tmp_incidence_array.begin() + incidence_array_end);
          while ( first_entry_it != first_invalid_entry_it && *(first_invalid_entry_it - 1) == kInvalidHypernode ) {
            --first_invalid_entry_it;
          }

          // Update size of hyperedge in temporary hyperedge buffer
          const size_t contracted_size = std::distance(
            tmp_incidence_array.begin() + incidence_array_start, first_invalid_entry_it);
          tmp_hyperedges[he].setSize(contracted_size);


          if ( contracted_size > 1 ) {
            // Compute hash of contracted hyperedge
            size_t he_hash = kEdgeHashSeed;
            for ( size_t pos = incidence_array_start; pos < incidence_array_start + contracted_size; ++pos ) {
              he_hash += kahypar::math::hash(tmp_incidence_array[pos]);
            }
            hyperedge_hash_map.insert(he_hash,
              HyperedgeHash { he, he_hash, contracted_size, true });
          } else {
            // Hyperedge becomes a single-pin hyperedge
            valid_hyperedges[he] = 0;
            tmp_hyperedges[he].disable();
          }
        } else {
          valid_hyperedges[he] = 0;
        }
      });
      utils::Timer::instance().stop_timer("contract_hyperedges");
    }, [&] {
      // Contract Incident Nets
      utils::Timer::instance().start_timer("tmp_contract_incident_nets", "Tmp Contract Incident Nets", true);

      // Compute start position the incident nets of a coarse vertex in the
      // temporary incident nets array with a parallel prefix sum
      parallel::scalable_vector<parallel::IntegralAtomicWrapper<size_t>> tmp_incident_nets_pos;
      parallel::TBBPrefixSum<parallel::IntegralAtomicWrapper<size_t>, Array>
        tmp_incident_nets_prefix_sum(tmp_num_incident_nets);
      tbb::parallel_invoke([&] {
        tbb::parallel_scan(tbb::blocked_range<size_t>(
          0UL, UI64(num_hypernodes)), tmp_incident_nets_prefix_sum);
      }, [&] {
        tmp_incident_nets_pos.assign(num_hypernodes, parallel::IntegralAtomicWrapper<size_t>(0));
      });

      // Write the incident nets of each contracted vertex to the temporary incident net array
      doParallelForAllNodes([&](const HypernodeID& hn) {
        const HypernodeID coarse_hn = map_to_coarse_hypergraph(hn);
        const HyperedgeID node_degree = nodeDegree(hn);
        size_t incident_nets_pos = tmp_incident_nets_prefix_sum[coarse_hn] +
          tmp_incident_nets_pos[coarse_hn].fetch_add(node_degree);
        ASSERT(incident_nets_pos + node_degree <= tmp_incident_nets_prefix_sum[coarse_hn + 1]);
        memcpy(tmp_incident_nets.data() + incident_nets_pos,
               _incident_nets.data() + _hypernodes[hn].firstEntry(),
               sizeof(HyperedgeID) * node_degree);
      });

      // Setup temporary hypernodes
      std::mutex high_degree_vertex_mutex;
      parallel::scalable_vector<HypernodeID> high_degree_vertices;
      tbb::parallel_for(ID(0), num_hypernodes, [&](const HypernodeID& coarse_hn) {
        // Remove duplicates
        const size_t incident_nets_start = tmp_incident_nets_prefix_sum[coarse_hn];
        const size_t incident_nets_end = tmp_incident_nets_prefix_sum[coarse_hn + 1];
        const size_t tmp_degree = incident_nets_end - incident_nets_start;
        if ( tmp_degree <= HIGH_DEGREE_CONTRACTION_THRESHOLD ) {
          std::sort(tmp_incident_nets.begin() + incident_nets_start,
                    tmp_incident_nets.begin() + incident_nets_end);
          auto first_invalid_entry_it = std::unique(tmp_incident_nets.begin() + incident_nets_start,
                                                    tmp_incident_nets.begin() + incident_nets_end);

          // Setup pointers to temporary incident nets
          const size_t contracted_size = std::distance(tmp_incident_nets.begin() + incident_nets_start,
                                                      first_invalid_entry_it);
          tmp_hypernodes[coarse_hn].setSize(contracted_size);
        } else {
          std::lock_guard<std::mutex> lock(high_degree_vertex_mutex);
          high_degree_vertices.push_back(coarse_hn);
        }
        tmp_hypernodes[coarse_hn].setWeight(hn_weights[coarse_hn]);
        tmp_hypernodes[coarse_hn].setFirstEntry(incident_nets_start);
      });

      if ( !high_degree_vertices.empty() ) {
        // High degree vertices are treated special, because sorting and afterwards
        // removing duplicates can become a major sequential bottleneck. Therefore,
        // we distribute the incident nets of a high degree vertex into our concurrent
        // bucket map. As a result all equal incident nets reside in the same bucket
        // afterwards. In a second step, we process each bucket in parallel and apply
        // for each bucket the duplicate removal procedure from above.
        ConcurrentBucketMap<HyperedgeID> duplicate_incident_nets_map;
        for ( const HypernodeID& coarse_hn : high_degree_vertices ) {
          const size_t incident_nets_start = tmp_incident_nets_prefix_sum[coarse_hn];
          const size_t incident_nets_end = tmp_incident_nets_prefix_sum[coarse_hn + 1];
          const size_t tmp_degree = incident_nets_end - incident_nets_start;

          // Insert incident nets into concurrent bucket map
          duplicate_incident_nets_map.reserve_for_estimated_number_of_insertions(tmp_degree);
          tbb::parallel_for(incident_nets_start, incident_nets_end, [&](const size_t pos) {
            HyperedgeID he = tmp_incident_nets[pos];
            duplicate_incident_nets_map.insert(he, std::move(he));
          });

          // Process each bucket in parallel and remove duplicates
          std::atomic<size_t> incident_nets_pos(incident_nets_start);
          tbb::parallel_for(0UL, duplicate_incident_nets_map.numBuckets(), [&](const size_t bucket) {
            auto& incident_net_bucket = duplicate_incident_nets_map.getBucket(bucket);
            std::sort(incident_net_bucket.begin(), incident_net_bucket.end());
            auto first_invalid_entry_it = std::unique(incident_net_bucket.begin(), incident_net_bucket.end());
            const size_t bucket_degree = std::distance(incident_net_bucket.begin(), first_invalid_entry_it);
            const size_t tmp_incident_nets_pos = incident_nets_pos.fetch_add(bucket_degree);
            memcpy(tmp_incident_nets.data() + tmp_incident_nets_pos,
                   incident_net_bucket.data(), sizeof(HyperedgeID) * bucket_degree);
            duplicate_incident_nets_map.clear(bucket);
          });

          // Update number of incident nets of high degree vertex
          const size_t contracted_size = incident_nets_pos.load() - incident_nets_start;
          tmp_hypernodes[coarse_hn].setSize(contracted_size);
        }
        duplicate_incident_nets_map.free();
      }

      utils::Timer::instance().stop_timer("tmp_contract_incident_nets");
    });
    utils::Timer::instance().stop_timer("contract_incidence_structure");

    // #################### STAGE 3 ####################
    // In the step before we aggregated hyperedges within a bucket data structure.
    // Hyperedges with the same hash/footprint are stored inside the same bucket.
    // We iterate now in parallel over each bucket and sort each bucket
    // after its hash. A bucket is processed by one thread and parallel
    // hyperedges are detected by comparing the pins of hyperedges with
    // the same hash.

    utils::Timer::instance().start_timer("remove_parallel_hyperedges", "Remove Parallel Hyperedges");

    // Helper function that checks if two hyperedges are parallel
    // Note, pins inside the hyperedges are sorted.
    auto check_if_hyperedges_are_parallel = [&](const HyperedgeID lhs,
                                                const HyperedgeID rhs) {
      const Hyperedge& lhs_he = tmp_hyperedges[lhs];
      const Hyperedge& rhs_he = tmp_hyperedges[rhs];
      if ( lhs_he.size() == rhs_he.size() ) {
        const size_t lhs_start = lhs_he.firstEntry();
        const size_t rhs_start = rhs_he.firstEntry();
        for ( size_t i = 0; i < lhs_he.size(); ++i ) {
          const size_t lhs_pos = lhs_start + i;
          const size_t rhs_pos = rhs_start + i;
          if ( tmp_incidence_array[lhs_pos] != tmp_incidence_array[rhs_pos] ) {
            return false;
          }
        }
        return true;
      } else {
        return false;
      }
    };

    tbb::parallel_for(0UL, hyperedge_hash_map.numBuckets(), [&](const size_t bucket) {
      auto& hyperedge_bucket = hyperedge_hash_map.getBucket(bucket);
      std::sort(hyperedge_bucket.begin(), hyperedge_bucket.end(),
        [&](const HyperedgeHash& lhs, const HyperedgeHash& rhs) {
          return lhs.hash < rhs.hash || (lhs.hash == rhs.hash && lhs.size < rhs.size);
        });

      // Parallel Hyperedge Detection
      for ( size_t i = 0; i < hyperedge_bucket.size(); ++i ) {
        HyperedgeHash& contracted_he_lhs = hyperedge_bucket[i];
        if ( contracted_he_lhs.valid ) {
          const HyperedgeID lhs_he = contracted_he_lhs.he;
          HyperedgeWeight lhs_weight = tmp_hyperedges[lhs_he].weight();
          for ( size_t j = i + 1; j < hyperedge_bucket.size(); ++j ) {
            HyperedgeHash& contracted_he_rhs = hyperedge_bucket[j];
            const HyperedgeID rhs_he = contracted_he_rhs.he;
            if ( contracted_he_rhs.valid &&
                 contracted_he_lhs.hash == contracted_he_rhs.hash &&
                 check_if_hyperedges_are_parallel(lhs_he, rhs_he) ) {
                // Hyperedges are parallel
                lhs_weight += tmp_hyperedges[rhs_he].weight();
                contracted_he_rhs.valid = false;
                valid_hyperedges[rhs_he] = false;
            } else if ( contracted_he_lhs.hash != contracted_he_rhs.hash  ) {
              // In case, hash of both are not equal we go to the next hyperedge
              // because we compared it with all hyperedges that had an equal hash
              break;
            }
          }
          tmp_hyperedges[lhs_he].setWeight(lhs_weight);
        }
      }
      hyperedge_hash_map.free(bucket);
    });
    utils::Timer::instance().stop_timer("remove_parallel_hyperedges");

    // #################### STAGE 4 ####################
    // Coarsened hypergraph is constructed here by writting data from temporary
    // buffers to corresponding members in coarsened hypergraph. For the
    // incidence array, we compute a prefix sum over the hyperedge sizes in
    // the contracted hypergraph which determines the start position of the pins
    // of each net in the incidence array. Furthermore, we postprocess the incident
    // nets of each vertex by removing invalid hyperedges and remapping hyperedge ids.
    // Incident nets are also written to the incident nets array with the help of a prefix
    // sum over the node degrees.
    utils::Timer::instance().start_timer("contract_hypergraph", "Contract Hypergraph");
    StaticHypergraph hypergraph;

    // Compute number of hyperedges in coarse graph (those flagged as valid)
    parallel::TBBPrefixSum<size_t, Array> he_mapping(valid_hyperedges);
    tbb::parallel_invoke([&] {
      tbb::parallel_scan(tbb::blocked_range<size_t>(
        0UL, UI64(_num_hyperedges)), he_mapping);
    }, [&] {
      hypergraph._hypernodes.resize(num_hypernodes);
    });

    const HyperedgeID num_hyperedges = he_mapping.total_sum();
    hypergraph._num_hypernodes = num_hypernodes;
    hypergraph._num_hyperedges = num_hyperedges;

    tbb::parallel_invoke([&] {
      utils::Timer::instance().start_timer("setup_hyperedges", "Setup Hyperedges", true);
      utils::Timer::instance().start_timer("compute_he_pointer", "Compute HE Pointer", true);
      // Compute start position of each hyperedge in incidence array
      parallel::TBBPrefixSum<size_t, Array> num_pins_prefix_sum(he_sizes);
      tbb::parallel_invoke([&] {
        tbb::parallel_for(ID(0), _num_hyperedges, [&](const HyperedgeID& id) {
          if ( he_mapping.value(id) ) {
            he_sizes[id] = tmp_hyperedges[id].size();
          } else {
            he_sizes[id] = 0;
          }
        });

        tbb::parallel_scan(tbb::blocked_range<size_t>(
          0UL, UI64(_num_hyperedges)), num_pins_prefix_sum);

        const size_t num_pins = num_pins_prefix_sum.total_sum();
        hypergraph._num_pins = num_pins;
        hypergraph._incidence_array.resize(num_pins);
      }, [&] {
        hypergraph._hyperedges.resize(num_hyperedges);
      });
      utils::Timer::instance().stop_timer("compute_he_pointer");

      utils::Timer::instance().start_timer("setup_incidence_array", "Setup Incidence Array", true);
      // Write hyperedges from temporary buffers to incidence array
      tbb::enumerable_thread_specific<size_t> local_max_edge_size(0UL);
      tbb::parallel_for(ID(0), _num_hyperedges, [&](const HyperedgeID& id) {
        if ( he_mapping.value(id) /* hyperedge is valid */ ) {
          const size_t he_pos = he_mapping[id];
          const size_t incidence_array_start = num_pins_prefix_sum[id];
          Hyperedge& he = hypergraph._hyperedges[he_pos];
          he = std::move(tmp_hyperedges[id]);
          const size_t tmp_incidence_array_start = he.firstEntry();
          const size_t edge_size = he.size();
          local_max_edge_size.local() = std::max(local_max_edge_size.local(), edge_size);
          std::memcpy(hypergraph._incidence_array.data() + incidence_array_start,
                      tmp_incidence_array.data() + tmp_incidence_array_start,
                      sizeof(HypernodeID) * edge_size);
          he.setFirstEntry(incidence_array_start);
        }
      });
      hypergraph._max_edge_size = local_max_edge_size.combine(
        [&](const size_t lhs, const size_t rhs) {
          return std::max(lhs, rhs);
        });
      utils::Timer::instance().stop_timer("setup_incidence_array");
      utils::Timer::instance().stop_timer("setup_hyperedges");
    }, [&] {
      utils::Timer::instance().start_timer("setup_hypernodes", "Setup Hypernodes", true);
      utils::Timer::instance().start_timer("compute_num_incident_nets", "Compute Num Incident Nets", true);
      // Remap hyperedge ids in temporary incident nets to hyperedge ids of the
      // coarse hypergraph and remove singple-pin/parallel hyperedges.
      tbb::parallel_for(ID(0), num_hypernodes, [&](const HypernodeID& id) {
        const size_t incident_nets_start =  tmp_hypernodes[id].firstEntry();
        size_t incident_nets_end = tmp_hypernodes[id].firstInvalidEntry();
        for ( size_t pos = incident_nets_start; pos < incident_nets_end; ++pos ) {
          const HyperedgeID he = tmp_incident_nets[pos];
          if ( he_mapping.value(he) ) {
            tmp_incident_nets[pos] = he_mapping[he];
          } else {
            std::swap(tmp_incident_nets[pos--], tmp_incident_nets[--incident_nets_end]);
          }
        }
        const size_t incident_nets_size = incident_nets_end - incident_nets_start;
        tmp_hypernodes[id].setSize(incident_nets_size);
        tmp_num_incident_nets[id] = incident_nets_size;
      });

      // Compute start position of the incident nets for each vertex inside
      // the coarsened incident net array
      parallel::TBBPrefixSum<parallel::IntegralAtomicWrapper<size_t>, Array>
        num_incident_nets_prefix_sum(tmp_num_incident_nets);
      tbb::parallel_scan(tbb::blocked_range<size_t>(
        0UL, UI64(num_hypernodes)), num_incident_nets_prefix_sum);
      const size_t total_degree = num_incident_nets_prefix_sum.total_sum();
      hypergraph._total_degree = total_degree;
      hypergraph._incident_nets.resize(total_degree);
      utils::Timer::instance().stop_timer("compute_num_incident_nets");

      utils::Timer::instance().start_timer("setup_incident_nets", "Setup Incidenct Nets", true);
      // Write incident nets from temporary buffer to incident nets array
      tbb::parallel_for(ID(0), num_hypernodes, [&](const HypernodeID& id) {
        const size_t incident_nets_start = num_incident_nets_prefix_sum[id];
        Hypernode& hn = hypergraph._hypernodes[id];
        hn = std::move(tmp_hypernodes[id]);
        const size_t tmp_incident_nets_start = hn.firstEntry();
        std::memcpy(hypergraph._incident_nets.data() + incident_nets_start,
                    tmp_incident_nets.data() + tmp_incident_nets_start,
                    sizeof(HyperedgeID) * hn.size());
        hn.setFirstEntry(incident_nets_start);
      });
      utils::Timer::instance().stop_timer("setup_incident_nets");
      utils::Timer::instance().stop_timer("setup_hypernodes");
    });
    utils::Timer::instance().stop_timer("contract_hypergraph");


    // Initialize Communities and Update Total Weight
    utils::Timer::instance().start_timer("setup_communities", "Setup Communities");
    tbb::parallel_invoke([&] {
      if ( _community_support.isInitialized() ) {
        hypergraph.initializeCommunities();
        if ( _community_support.areCommunityHyperedgesInitialized() ) {
          hypergraph.initializeCommunityHyperedges(task_group_id);
        }
      }
    }, [&] {
      hypergraph.updateTotalWeight(task_group_id);
    });
    utils::Timer::instance().stop_timer("setup_communities");

    hypergraph._tmp_contraction_buffer = _tmp_contraction_buffer;
    _tmp_contraction_buffer = nullptr;
    return hypergraph;
  }

  // ####################### Remove / Restore Hyperedges #######################

  /*!
  * Removes a hyperedge from the hypergraph. This includes the removal of he from all
  * of its pins and to disable the hyperedge.
  *
  * NOTE, this function is not thread-safe and should only be called in a single-threaded
  * setting.
  */
  void removeEdge(const HyperedgeID he) {
    ASSERT(edgeIsEnabled(he), "Hyperedge" << he << "is disabled");
    for ( const HypernodeID& pin : pins(he) ) {
      removeIncidentEdgeFromHypernode(he, pin);
    }
    ++_num_removed_hyperedges;
    disableHyperedge(he);
  }

  // ! Restores an hyperedge of a certain size.
  void restoreEdge(const HyperedgeID he, const size_t,
                   const HyperedgeID representative = kInvalidHyperedge) {
    unused(representative);
    ASSERT(!edgeIsEnabled(he), "Hyperedge" << he << "already enabled");
    enableHyperedge(he);
    for ( const HypernodeID& pin : pins(he) ) {
      insertIncidentEdgeToHypernode(he, pin);
    }
  }

  // ! Restores a single-pin hyperedge
  void restoreSinglePinHyperedge(const HyperedgeID he) {
    restoreEdge(he, 1);
  }

  // ####################### Initialization / Reset Functions #######################

  /*!
   * Initializes community-related information after all vertices are assigned to a community.
   * This includes:
   *  1.) Number of Communities
   *  2.) Number of Vertices per Community
   *  3.) Number of Pins per Community
   *  4.) For each hypernode v of community C, we compute a unique id within
   *      that community in the range [0, |C|)
   */
  void initializeCommunities() {
    _community_support.initialize(*this);
  }

  /*!
  * Initializes community hyperedges.
  * This includes:
  *   1.) Sort the pins of each hyperedge in increasing order of their community id
  *   2.) Introduce for each community id contained in a hyperedge a seperate
  *       community hyperedge pointing to a range of consecutive pins with
  *       same community in that hyperedge
  */
  void initializeCommunityHyperedges(const TaskGroupID) {
    _community_support.initializeCommunityHyperedges(*this);
  }

  /*!
   * Removes all community hyperedges from the hypergraph after parallel community
   * coarsening terminates.
   */
  void removeCommunityHyperedges(const TaskGroupID,
                                 const parallel::scalable_vector<HypernodeID>& contraction_index = {}) {
    _community_support.removeCommunityHyperedges(contraction_index);
  }

  // ####################### Copy #######################

  // ! Copy static hypergraph in parallel
  StaticHypergraph copy(const TaskGroupID task_group_id) {
    StaticHypergraph hypergraph;

    hypergraph._num_hypernodes = _num_hypernodes;
    hypergraph._num_removed_hypernodes = _num_removed_hypernodes;
    hypergraph._num_hyperedges = _num_hyperedges;
    hypergraph._num_removed_hyperedges = _num_removed_hyperedges;
    hypergraph._max_edge_size = _max_edge_size;
    hypergraph._num_pins = _num_pins;
    hypergraph._total_degree = _total_degree;
    hypergraph._total_weight = _total_weight;

    tbb::parallel_invoke([&] {
      hypergraph._hypernodes.resize(_hypernodes.size());
      memcpy(hypergraph._hypernodes.data(), _hypernodes.data(),
        sizeof(Hypernode) * _hypernodes.size());
    }, [&] {
      hypergraph._incident_nets.resize(_incident_nets.size());
      memcpy(hypergraph._incident_nets.data(), _incident_nets.data(),
        sizeof(HyperedgeID) * _incident_nets.size());
    }, [&] {
      hypergraph._hyperedges.resize(_hyperedges.size());
      memcpy(hypergraph._hyperedges.data(), _hyperedges.data(),
        sizeof(Hyperedge) * _hyperedges.size());
    }, [&] {
      hypergraph._incidence_array.resize(_incidence_array.size());
      memcpy(hypergraph._incidence_array.data(), _incidence_array.data(),
        sizeof(HypernodeID) * _incidence_array.size());
    }, [&] {
      hypergraph._community_support = _community_support.copy(task_group_id);
    });
    return hypergraph;
  }

  // ! Copy static hypergraph sequential
  StaticHypergraph copy() {
    StaticHypergraph hypergraph;

    hypergraph._num_hypernodes = _num_hypernodes;
    hypergraph._num_removed_hypernodes = _num_removed_hypernodes;
    hypergraph._num_hyperedges = _num_hyperedges;
    hypergraph._num_removed_hyperedges = _num_removed_hyperedges;
    hypergraph._max_edge_size = _max_edge_size;
    hypergraph._num_pins = _num_pins;
    hypergraph._total_degree = _total_degree;
    hypergraph._total_weight = _total_weight;

    hypergraph._hypernodes.resize(_hypernodes.size());
    memcpy(hypergraph._hypernodes.data(), _hypernodes.data(),
      sizeof(Hypernode) * _hypernodes.size());
    hypergraph._incident_nets.resize(_incident_nets.size());
    memcpy(hypergraph._incident_nets.data(), _incident_nets.data(),
      sizeof(HyperedgeID) * _incident_nets.size());

    hypergraph._hyperedges.resize(_hyperedges.size());
    memcpy(hypergraph._hyperedges.data(), _hyperedges.data(),
      sizeof(Hyperedge) * _hyperedges.size());
    hypergraph._incidence_array.resize(_incidence_array.size());
    memcpy(hypergraph._incidence_array.data(), _incidence_array.data(),
      sizeof(HypernodeID) * _incidence_array.size());

    hypergraph._community_support = _community_support.copy();

    return hypergraph;
  }

  // ! Free internal data in parallel
  void freeInternalData() {
    if ( _num_hypernodes > 0 || _num_hyperedges > 0 ) {
      tbb::parallel_invoke([&] {
        _community_support.freeInternalData();
      }, [&] {
        freeTmpContractionBuffer();
      });
    }
    _num_hypernodes = 0;
    _num_hyperedges = 0;
  }

  void freeTmpContractionBuffer() {
    if ( _tmp_contraction_buffer ) {
      delete(_tmp_contraction_buffer);
      _tmp_contraction_buffer = nullptr;
    }
  }

  void memoryConsumption(utils::MemoryTreeNode* parent) const {
    ASSERT(parent);

    parent->addChild("Hypernodes", sizeof(Hypernode) * _hypernodes.size());
    parent->addChild("Incident Nets", sizeof(HyperedgeID) * _incident_nets.size());
    parent->addChild("Hyperedges", sizeof(Hyperedge) * _hyperedges.size());
    parent->addChild("Incidence Array", sizeof(HypernodeID) * _incidence_array.size());

    utils::MemoryTreeNode* community_support_node = parent->addChild("Community Support");
    _community_support.memoryConsumption(community_support_node);
  }

 private:
  friend class StaticHypergraphFactory;
  template<typename Hypergraph>
  friend class CommunitySupport;

  // ####################### Hypernode Information #######################

  // ! Accessor for hypernode-related information
  KAHYPAR_ATTRIBUTE_ALWAYS_INLINE const Hypernode& hypernode(const HypernodeID u) const {
<<<<<<< HEAD
    const HyperedgeID local_pos = common::get_local_position_of_vertex(u);
    ASSERT(_node == common::get_numa_node_of_vertex(u),
      "Hypernode" << u << "is not part of hypergraph on numa node" << _node);
    ASSERT(local_pos <= _num_hypernodes, "Hypernode" << u << "does not exist");
    assert(local_pos < _hypernodes.size());
    return _hypernodes[local_pos];
=======
    ASSERT(u <= _num_hypernodes, "Hypernode" << u << "does not exist");
    return _hypernodes[u];
>>>>>>> cadddb90
  }

  // ! To avoid code duplication we implement non-const version in terms of const version
  KAHYPAR_ATTRIBUTE_ALWAYS_INLINE Hypernode& hypernode(const HypernodeID u) {
    return const_cast<Hypernode&>(static_cast<const StaticHypergraph&>(*this).hypernode(u));
  }

  // ####################### Hyperedge Information #######################

  // ! Accessor for hyperedge-related information
  KAHYPAR_ATTRIBUTE_ALWAYS_INLINE const Hyperedge& hyperedge(const HyperedgeID e) const {
    ASSERT(e <= _num_hyperedges, "Hyperedge" << e << "does not exist");
    return _hyperedges[e];
  }

  // ! To avoid code duplication we implement non-const version in terms of const version
  KAHYPAR_ATTRIBUTE_ALWAYS_INLINE Hyperedge& hyperedge(const HyperedgeID e) {
    return const_cast<Hyperedge&>(static_cast<const StaticHypergraph&>(*this).hyperedge(e));
  }

  // ####################### Remove / Restore Hyperedges #######################

  // ! Removes hyperedge e from the incident nets of vertex hn
  KAHYPAR_ATTRIBUTE_ALWAYS_INLINE void removeIncidentEdgeFromHypernode(const HyperedgeID e,
                                                                       const HypernodeID u) {
    using std::swap;
    ASSERT(!hypernode(u).isDisabled(), "Hypernode" << u << "is disabled");

    Hypernode& hn = hypernode(u);
    size_t incident_nets_pos = hn.firstEntry();
    for ( ; incident_nets_pos < hn.firstInvalidEntry(); ++incident_nets_pos ) {
      if ( _incident_nets[incident_nets_pos] == e ) {
        break;
      }
    }
    ASSERT(incident_nets_pos < hn.firstInvalidEntry());
    swap(_incident_nets[incident_nets_pos], _incident_nets[hn.firstInvalidEntry() - 1]);
    hn.setSize(hn.size() - 1);
  }

  // ! Inserts hyperedge he to incident nets array of vertex hn
  KAHYPAR_ATTRIBUTE_ALWAYS_INLINE void insertIncidentEdgeToHypernode(const HyperedgeID e,
                                                                     const HypernodeID u) {
    using std::swap;
    Hypernode& hn = hypernode(u);
    ASSERT(!hn.isDisabled(), "Hypernode" << u << "is disabled");
    HEAVY_REFINEMENT_ASSERT(std::count(_incident_nets.cbegin() + hn.firstEntry(),
                                       _incident_nets.cbegin() + hn.firstInvalidEntry(), e) == 0,
                        "HN" << u << "is already connected to HE" << e);
    const size_t incident_nets_start = hn.firstInvalidEntry();
    const size_t incident_nets_end = hypernode(u + 1).firstEntry();
    size_t incident_nets_pos = incident_nets_start;
    for ( ; incident_nets_pos < incident_nets_end; ++incident_nets_pos ) {
      if ( _incident_nets[incident_nets_pos] == e ) {
        break;
      }
    }
    ASSERT(incident_nets_pos < incident_nets_end);
    swap(_incident_nets[incident_nets_start], _incident_nets[incident_nets_pos]);
    hn.setSize(hn.size() + 1);
  }

  // ! Allocate the temporary contraction buffer
  void allocateTmpContractionBuffer() {
    if ( !_tmp_contraction_buffer ) {
      _tmp_contraction_buffer = new TmpContractionBuffer(
        _num_hypernodes, _num_hyperedges, _num_pins);
    }
  }

  // ! Number of hypernodes
  HypernodeID _num_hypernodes;
  // ! Number of removed hypernodes
  HypernodeID _num_removed_hypernodes;
  // ! Number of hyperedges
  HyperedgeID _num_hyperedges;
  // ! Number of removed hyperedges
  HyperedgeID _num_removed_hyperedges;
  // ! Maximum size of a hyperedge
  HypernodeID _max_edge_size;
  // ! Number of pins
  HypernodeID _num_pins;
  // ! Total degree of all vertices
  HypernodeID _total_degree;
  // ! Total weight of hypergraph
  HypernodeWeight _total_weight;

  // ! Hypernodes
  Array<Hypernode> _hypernodes;
  // ! Pins of hyperedges
  IncidentNets _incident_nets;
  // ! Hyperedges
  Array<Hyperedge> _hyperedges;
  // ! Incident nets of hypernodes
  IncidenceArray _incidence_array;

  // ! Community Information and Stats
  CommunitySupport<StaticHypergraph> _community_support;

  // ! Data that is reused throughout the multilevel hierarchy
  // ! to contract the hypergraph and to prevent expensive allocations
  TmpContractionBuffer* _tmp_contraction_buffer;
};

} // namespace ds
} // namespace mt_kahypar<|MERGE_RESOLUTION|>--- conflicted
+++ resolved
@@ -1289,22 +1289,6 @@
     disableHyperedge(he);
   }
 
-  // ! Restores an hyperedge of a certain size.
-  void restoreEdge(const HyperedgeID he, const size_t,
-                   const HyperedgeID representative = kInvalidHyperedge) {
-    unused(representative);
-    ASSERT(!edgeIsEnabled(he), "Hyperedge" << he << "already enabled");
-    enableHyperedge(he);
-    for ( const HypernodeID& pin : pins(he) ) {
-      insertIncidentEdgeToHypernode(he, pin);
-    }
-  }
-
-  // ! Restores a single-pin hyperedge
-  void restoreSinglePinHyperedge(const HyperedgeID he) {
-    restoreEdge(he, 1);
-  }
-
   // ####################### Initialization / Reset Functions #######################
 
   /*!
@@ -1451,17 +1435,8 @@
 
   // ! Accessor for hypernode-related information
   KAHYPAR_ATTRIBUTE_ALWAYS_INLINE const Hypernode& hypernode(const HypernodeID u) const {
-<<<<<<< HEAD
-    const HyperedgeID local_pos = common::get_local_position_of_vertex(u);
-    ASSERT(_node == common::get_numa_node_of_vertex(u),
-      "Hypernode" << u << "is not part of hypergraph on numa node" << _node);
-    ASSERT(local_pos <= _num_hypernodes, "Hypernode" << u << "does not exist");
-    assert(local_pos < _hypernodes.size());
-    return _hypernodes[local_pos];
-=======
     ASSERT(u <= _num_hypernodes, "Hypernode" << u << "does not exist");
     return _hypernodes[u];
->>>>>>> cadddb90
   }
 
   // ! To avoid code duplication we implement non-const version in terms of const version
