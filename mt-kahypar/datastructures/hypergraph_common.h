/*******************************************************************************
 * This file is part of KaHyPar.
 *
 * Copyright (C) 2019 Tobias Heuer <tobias.heuer@kit.edu>
 *
 * KaHyPar is free software: you can redistribute it and/or modify
 * it under the terms of the GNU General Public License as published by
 * the Free Software Foundation, either version 3 of the License, or
 * (at your option) any later version.
 *
 * KaHyPar is distributed in the hope that it will be useful,
 * but WITHOUT ANY WARRANTY; without even the implied warranty of
 * MERCHANTABILITY or FITNESS FOR A PARTICULAR PURPOSE.  See the
 * GNU General Public License for more details.
 *
 * You should have received a copy of the GNU General Public License
 * along with KaHyPar.  If not, see <http://www.gnu.org/licenses/>.
 *
 ******************************************************************************/
#pragma once

#include <cstdint>

#include "mt-kahypar/macros.h"
#include "mt-kahypar/parallel/stl/scalable_vector.h"

namespace mt_kahypar {

#define UI64(X) static_cast<uint64_t>(X)

using TaskGroupID = size_t;
using RatingType = double;
#if ( KAHYPAR_ENABLE_NUMA_AWARE_PARTITIONING || HYPERGRAPH_UNIT_TEST )
#define ID(X) static_cast<uint64_t>(X)
using HypernodeID = uint64_t;
using HyperedgeID = uint64_t;
#else
#define ID(X) static_cast<uint32_t>(X)
using HypernodeID = uint32_t;
using HyperedgeID = uint32_t;
#endif
using HypernodeWeight = int32_t;
using HyperedgeWeight = int32_t;
using PartitionID = int32_t;
using Gain = HyperedgeWeight;

<<<<<<< HEAD
using ClusterID = PartitionID;
using Flow = int32_t;
using Capacity = int32_t;
=======
// Graph Types
>>>>>>> d76f06c7
using NodeID = uint32_t;
using ArcWeight = double;

struct Arc {
  NodeID head;
  ArcWeight weight;

  Arc() :
    head(0),
    weight(0) { }

  Arc(NodeID head, ArcWeight weight) :
    head(head),
    weight(weight) { }
};

// Constant Declarations
static constexpr PartitionID kInvalidPartition = -1;
static constexpr HypernodeID kInvalidHypernode = std::numeric_limits<HypernodeID>::max();
static constexpr HypernodeID kInvalidHyperedge = std::numeric_limits<HyperedgeID>::max();
static constexpr NodeID kinvalidFlowNetworkNode = std::numeric_limits<NodeID>::max() / 2;
static constexpr Flow kInfty = std::numeric_limits<Flow>::max() / 2;
static constexpr size_t kEdgeHashSeed = 42;

struct Move {
  PartitionID from;
  PartitionID to;
  Gain gain;
};

/*!
* A memento stores all information necessary to undo the contraction operation
* of a vertex pair \f$(u,v)\f$.
*/
struct Memento {
  Memento() :
    u(kInvalidHypernode),
    v(kInvalidHypernode),
    community_id(kInvalidPartition),
    one_pin_hes_begin(0),
    one_pin_hes_size(0),
    parallel_hes_begin(0),
    parallel_hes_size(0) { }

  Memento(HypernodeID representative, HypernodeID contraction_partner) :
    u(representative),
    v(contraction_partner),
    community_id(kInvalidPartition),
    one_pin_hes_begin(0),
    one_pin_hes_size(0),
    parallel_hes_begin(0),
    parallel_hes_size(0) { }

  Memento(HypernodeID representative, HypernodeID contraction_partner, PartitionID community) :
    u(representative),
    v(contraction_partner),
    community_id(community),
    one_pin_hes_begin(0),
    one_pin_hes_size(0),
    parallel_hes_begin(0),
    parallel_hes_size(0) { }

  // ! The representative hypernode that remains in the hypergraph
  HypernodeID u;
  // ! The contraction partner of u that is removed from the hypergraph after the contraction.
  HypernodeID v;
  // ! Community id of hypernodes
  PartitionID community_id;
  // ! start of removed single pin hyperedges
  int one_pin_hes_begin;
  // ! # removed single pin hyperedges
  int one_pin_hes_size;
  // ! start of removed parallel hyperedges
  int parallel_hes_begin;
  // ! # removed parallel hyperedges
  int parallel_hes_size;
};

/*!
  * This struct is used during multilevel coarsening to efficiently
  * detect parallel hyperedges.
  */
  struct HyperedgeHash {
    HyperedgeID he;
    size_t hash;
    size_t size;
    bool valid;
  };

namespace common {

#if ( KAHYPAR_ENABLE_NUMA_AWARE_PARTITIONING || HYPERGRAPH_UNIT_TEST )

static constexpr size_t NUMA_NODE_IDENTIFIER = 48;

MT_KAHYPAR_ATTRIBUTE_ALWAYS_INLINE static HypernodeID get_global_vertex_id(const int node, const size_t vertex_pos) {
  return ( static_cast<HypernodeID>(node) << NUMA_NODE_IDENTIFIER ) | vertex_pos;
}

MT_KAHYPAR_ATTRIBUTE_ALWAYS_INLINE static HypernodeID get_local_position_of_vertex(const HypernodeID u) {
  return ((1UL << NUMA_NODE_IDENTIFIER) - 1) & u;
}

MT_KAHYPAR_ATTRIBUTE_ALWAYS_INLINE static int get_numa_node_of_vertex(const HypernodeID u) {
  return static_cast<int>(u >> NUMA_NODE_IDENTIFIER);
}

MT_KAHYPAR_ATTRIBUTE_ALWAYS_INLINE static HyperedgeID get_global_edge_id(const int node, const size_t edge_pos) {
  return ( static_cast<HypernodeID>(node) << NUMA_NODE_IDENTIFIER ) | edge_pos;
}

MT_KAHYPAR_ATTRIBUTE_ALWAYS_INLINE static HyperedgeID get_local_position_of_edge(const HyperedgeID e) {
  return ((1UL << NUMA_NODE_IDENTIFIER) - 1) & e;
}

MT_KAHYPAR_ATTRIBUTE_ALWAYS_INLINE static int get_numa_node_of_edge(const HyperedgeID e) {
  return static_cast<int>(e >> NUMA_NODE_IDENTIFIER);
}
#else
MT_KAHYPAR_ATTRIBUTE_ALWAYS_INLINE static HypernodeID get_global_vertex_id(const int, const size_t vertex_pos) {
  return vertex_pos;
}

MT_KAHYPAR_ATTRIBUTE_ALWAYS_INLINE static HypernodeID get_local_position_of_vertex(const HypernodeID u) {
  return u;
}

MT_KAHYPAR_ATTRIBUTE_ALWAYS_INLINE static int get_numa_node_of_vertex(const HypernodeID) {
  return 0;
}

MT_KAHYPAR_ATTRIBUTE_ALWAYS_INLINE static HyperedgeID get_global_edge_id(const int, const size_t edge_pos) {
  return edge_pos;
}

MT_KAHYPAR_ATTRIBUTE_ALWAYS_INLINE static HyperedgeID get_local_position_of_edge(const HyperedgeID e) {
  return e;
}

MT_KAHYPAR_ATTRIBUTE_ALWAYS_INLINE static int get_numa_node_of_edge(const HyperedgeID) {
  return 0;
}
#endif

template<typename Hypergraph>
MT_KAHYPAR_ATTRIBUTE_ALWAYS_INLINE static const Hypergraph& hypergraph_of_vertex(
  const HypernodeID u,
  const parallel::scalable_vector<Hypergraph>& hypergraphs) {
  int node = get_numa_node_of_vertex(u);
  ASSERT(node < static_cast<int>(hypergraphs.size()));
  return hypergraphs[node];
}

template<typename Hypergraph>
MT_KAHYPAR_ATTRIBUTE_ALWAYS_INLINE static Hypergraph& hypergraph_of_vertex(
  const HypernodeID u,
  parallel::scalable_vector<Hypergraph>& hypergraphs) {
  int node = get_numa_node_of_vertex(u);
  ASSERT(node < static_cast<int>(hypergraphs.size()));
  return hypergraphs[node];
}

template<typename Hypergraph>
MT_KAHYPAR_ATTRIBUTE_ALWAYS_INLINE static const Hypergraph& hypergraph_of_edge(
  const HyperedgeID e,
  const parallel::scalable_vector<Hypergraph>& hypergraphs) {
  int node = get_numa_node_of_edge(e);
  ASSERT(node < static_cast<int>(hypergraphs.size()));
  return hypergraphs[node];
}

template<typename Hypergraph>
MT_KAHYPAR_ATTRIBUTE_ALWAYS_INLINE static Hypergraph& hypergraph_of_edge(
  const HyperedgeID e,
  parallel::scalable_vector<Hypergraph>& hypergraphs) {
  int node = get_numa_node_of_edge(e);
  ASSERT(node < static_cast<int>(hypergraphs.size()));
  return hypergraphs[node];
}

} // namespace common

} // namespace mt_kahypar<|MERGE_RESOLUTION|>--- conflicted
+++ resolved
@@ -44,13 +44,12 @@
 using PartitionID = int32_t;
 using Gain = HyperedgeWeight;
 
-<<<<<<< HEAD
+// Flow Network Types
 using ClusterID = PartitionID;
 using Flow = int32_t;
 using Capacity = int32_t;
-=======
+
 // Graph Types
->>>>>>> d76f06c7
 using NodeID = uint32_t;
 using ArcWeight = double;
 
