/*******************************************************************************
 * This file is part of KaHyPar.
 *
 * Copyright (C) 2019 Tobias Heuer <tobias.heuer@kit.edu>
 * Copyright (C) 2019 Lars Gottesbüren <lars.gottesbueren@kit.edu>
 *
 * KaHyPar is free software: you can redistribute it and/or modify
 * it under the terms of the GNU General Public License as published by
 * the Free Software Foundation, either version 3 of the License, or
 * (at your option) any later version.
 *
 * KaHyPar is distributed in the hope that it will be useful,
 * but WITHOUT ANY WARRANTY; without even the implied warranty of
 * MERCHANTABILITY or FITNESS FOR A PARTICULAR PURPOSE.  See the
 * GNU General Public License for more details.
 *
 * You should have received a copy of the GNU General Public License
 * along with KaHyPar.  If not, see <http://www.gnu.org/licenses/>.
 *
 ******************************************************************************/
#pragma once

#include <atomic>
#include <type_traits>
#include <limits>
#include <cassert>

#include "mt-kahypar/parallel/stl/scalable_vector.h"
#include "mt-kahypar/datastructures/array.h"
#include "mt-kahypar/parallel/atomic_wrapper.h"
#include "mt-kahypar/utils/bit_ops.h"
#include "mt-kahypar/utils/memory_tree.h"
#include "mt-kahypar/utils/range.h"

#include "mt-kahypar/macros.h"
#include "hypergraph_common.h"

namespace mt_kahypar {
namespace ds {


/**
 *      The connectivity set of a hyperedge is the set of parts of the partition, that it has pins in.
 *      For each hyperedge we maintain its connectivity set in a packed format (std::vector<uint64_t>)
 *      and implement the necessary bitset functionality ourselves, i.e. add, remove, contains, clear, iteration.
 *      That is because we want atomic updates to support safe parallel modification of the partition.
 *      Adding/removing a part are both implemented as a toggle of the corresponding bit, in case an add and
 *      a remove operation are interweaved. However, this means the user must ensure that no two threads simultaneously try
 *      to add a part. One correct way is to keep an atomic count of pins for each hyperedge and part. Then only the thread
 *      raising the counter from zero to one performs the add, and only the thread decreasing the counter from one to zero
 *      performs the removal.
 */
class ConnectivitySets {
public:

  static constexpr bool debug = false;
<<<<<<< HEAD

  ConnectivitySets(const HyperedgeID numEdges, const PartitionID k) : k(k),
                                                                      numEdges(numEdges),
                                                                      numBlocksPerHyperedge(k / BITS_PER_BLOCK + (k % BITS_PER_BLOCK != 0)),
                                                                      bits(numEdges * numBlocksPerHyperedge)
  {

  }
=======
  using PartitionID = uint32_t;
  using HyperedgeID = uint64_t;	// TODO how to keep synced with definitions.h, other than templates?
  using UnsafeBlock = uint64_t;


  ConnectivitySets(const HyperedgeID num_hyperedges,
                   const PartitionID k,
                   const bool assign_parallel = true) :
    _k(k),
    _num_hyperedges(num_hyperedges),
    _num_blocks_per_hyperedge(k / BITS_PER_BLOCK + (k % BITS_PER_BLOCK != 0)),
    _bits() {
      if ( num_hyperedges > 0 ) {
        _bits.resize("Refinement", "connectivity_set",
          num_hyperedges * _num_blocks_per_hyperedge, true, assign_parallel);
      }
    }
>>>>>>> cadddb90

  void add(const HyperedgeID he, const PartitionID p) {
    toggle(he, p);
  }

  void remove(const HyperedgeID he, const PartitionID p) {
    toggle(he, p);
  }

  bool contains(const HyperedgeID he, const PartitionID p) const {
    const size_t div = p / BITS_PER_BLOCK;
    const size_t rem = p % BITS_PER_BLOCK;
    const size_t pos = static_cast<size_t>(he) * _num_blocks_per_hyperedge + div;
    return _bits[pos].load(std::memory_order_relaxed) & (UnsafeBlock(1) << rem);
  }

  // not threadsafe
  void clear(const HyperedgeID he) {
    const size_t start = static_cast<size_t>(he) * _num_blocks_per_hyperedge;
    const size_t end = ( static_cast<size_t>(he) + 1 ) * _num_blocks_per_hyperedge;
    for (size_t i = start; i < end; ++i) {
      _bits[i].store(0, std::memory_order_relaxed);
    }
  }

  void reset() {
    for (size_t i = 0; i < bits.size(); ++i) {
      bits[i].store(0, std::memory_order_relaxed);
    }
  }

  PartitionID connectivity(const HyperedgeID he) const {
    PartitionID conn = 0;
    const size_t start = static_cast<size_t>(he) * _num_blocks_per_hyperedge;
    const size_t end = ( static_cast<size_t>(he) + 1 ) * _num_blocks_per_hyperedge;
    for (size_t i = start; i < end; ++i) {
      conn += utils::popcount_64(_bits[i].load(std::memory_order_relaxed));
    }
    return conn;
  }

  void freeInternalData() {
    parallel::free(_bits);
  }

  void memoryConsumption(utils::MemoryTreeNode* parent) const {
    ASSERT(parent);
    parent->addChild("Connectivity Bit Vector", sizeof(Block) * _bits.size());
  }

  static size_t num_elements(const HyperedgeID num_hyperedges,
                             const PartitionID k) {
    return num_hyperedges * (k / BITS_PER_BLOCK + (k % BITS_PER_BLOCK != 0));
  }

private:
  static constexpr int BITS_PER_BLOCK = std::numeric_limits<UnsafeBlock>::digits;
  using Block = parallel::IntegralAtomicWrapper<UnsafeBlock>;
  using BlockIterator = Array<Block>::const_iterator;


	PartitionID _k;
	HyperedgeID _num_hyperedges;
	PartitionID _num_blocks_per_hyperedge;
	Array<Block> _bits;

	void toggle(const HyperedgeID he, const PartitionID p) {
	  assert(p < _k);
	  assert(he < _num_hyperedges);
    const size_t div = p / BITS_PER_BLOCK, rem = p % BITS_PER_BLOCK;
    const size_t idx = static_cast<size_t>(he) * _num_blocks_per_hyperedge + div;
    assert(idx < _bits.size());
	  _bits[idx].fetch_xor(UnsafeBlock(1) << rem, std::memory_order_relaxed);
	}

public:

  class Iterator : public std::iterator<std::forward_iterator_tag, PartitionID, std::ptrdiff_t, const PartitionID*, PartitionID> {
  public:
    Iterator(BlockIterator first, PartitionID part, PartitionID k) : currentPartition(part), _k(k), firstBlockIt(first) {
      findNextBit();
    }

    PartitionID operator*() const {
      return currentPartition;
    }

    Iterator& operator++() {
      findNextBit();
      return *this;
    }

    Iterator operator++(int ) {
      const Iterator res = *this;
      findNextBit();
      return res;
    }

    bool operator==(const Iterator& o) const {
      return currentPartition == o.currentPartition && firstBlockIt == o.firstBlockIt;
    }

    bool operator!=(const Iterator& o) const {
      return !operator==(o);
    }

  private:
    PartitionID currentPartition;
    PartitionID _k;
    BlockIterator firstBlockIt;

    void findNextBit() {
      ++currentPartition;
      UnsafeBlock b = currentBlock()->load(std::memory_order_release);
      while (b >> (currentPartition % BITS_PER_BLOCK) == 0 && currentPartition < _k) {
        currentPartition += (BITS_PER_BLOCK - (currentPartition % BITS_PER_BLOCK));   // skip rest of block
        b = currentBlock()->load(std::memory_order_release);
      }
      if (currentPartition < _k) {
        currentPartition += utils::lowest_set_bit_64(b >> (currentPartition % BITS_PER_BLOCK));
      } else {
        currentPartition = _k;
      }
    }

    BlockIterator currentBlock() const {
      return firstBlockIt + currentPartition / BITS_PER_BLOCK;
    }

  };

	Iterator hyperedgeBegin(const HyperedgeID he) const {
	  return Iterator(_bits.cbegin() + static_cast<size_t>(he) * _num_blocks_per_hyperedge, -1, _k);
	}

	Iterator hyperedgeEnd(const HyperedgeID he) const {
	  return Iterator(_bits.cbegin() + static_cast<size_t>(he) * _num_blocks_per_hyperedge, _k-1, _k);
	}


  IteratorRange<Iterator> connectivitySet(const HyperedgeID he) const {
    return IteratorRange<Iterator>(hyperedgeBegin(he), hyperedgeEnd(he));
  }

};



}  // namespace ds
}  // namespace mt_kahypar<|MERGE_RESOLUTION|>--- conflicted
+++ resolved
@@ -54,16 +54,6 @@
 public:
 
   static constexpr bool debug = false;
-<<<<<<< HEAD
-
-  ConnectivitySets(const HyperedgeID numEdges, const PartitionID k) : k(k),
-                                                                      numEdges(numEdges),
-                                                                      numBlocksPerHyperedge(k / BITS_PER_BLOCK + (k % BITS_PER_BLOCK != 0)),
-                                                                      bits(numEdges * numBlocksPerHyperedge)
-  {
-
-  }
-=======
   using PartitionID = uint32_t;
   using HyperedgeID = uint64_t;	// TODO how to keep synced with definitions.h, other than templates?
   using UnsafeBlock = uint64_t;
@@ -81,7 +71,6 @@
           num_hyperedges * _num_blocks_per_hyperedge, true, assign_parallel);
       }
     }
->>>>>>> cadddb90
 
   void add(const HyperedgeID he, const PartitionID p) {
     toggle(he, p);
@@ -108,8 +97,8 @@
   }
 
   void reset() {
-    for (size_t i = 0; i < bits.size(); ++i) {
-      bits[i].store(0, std::memory_order_relaxed);
+    for (size_t i = 0; i < _bits.size(); ++i) {
+      _bits[i].store(0, std::memory_order_relaxed);
     }
   }
 
