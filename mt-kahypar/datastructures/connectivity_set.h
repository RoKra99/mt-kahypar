--- conflicted
+++ resolved
@@ -71,16 +71,10 @@
   }
 
   bool contains(const HyperedgeID he, const PartitionID p) const {
-<<<<<<< HEAD
-    const PartitionID div = p / BITS_PER_BLOCK;
-    const PartitionID rem = p % BITS_PER_BLOCK;
-    return bits[he * numBlocksPerHyperedge + div].load(std::memory_order_relaxed) & (UnsafeBlock(1) << rem);
-=======
     const size_t div = p / BITS_PER_BLOCK;
     const size_t rem = p % BITS_PER_BLOCK;
     const size_t pos = static_cast<size_t>(he) * numBlocksPerHyperedge + div;
     return bits[pos].load(std::memory_order_relaxed) & (UnsafeBlock(1) << rem);
->>>>>>> 4e359e84
   }
 
   // not threadsafe
