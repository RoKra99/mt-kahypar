--- conflicted
+++ resolved
@@ -283,10 +283,8 @@
         _phg.restoreSinglePinAndParallelNets(_removed_hyperedges_batches.back());
         _removed_hyperedges_batches.pop_back();
         utils::Timer::instance().stop_timer("restore_single_pin_and_parallel_nets", force_measure_timings);
-<<<<<<< HEAD
         HEAVY_REFINEMENT_ASSERT(_hg.verifyIncidenceArrayAndIncidentNets());
         HEAVY_REFINEMENT_ASSERT(_phg.checkTrackedPartitionInformation());
-=======
 
         // Perform refinement on all vertices
         const double time_limit = refinementTimeLimit(_context, _round_coarsening_times.back());
@@ -294,7 +292,6 @@
         uncontraction_progress.setObjective(current_metrics.getMetric(
           _context.partition.mode, _context.partition.objective));
         _round_coarsening_times.pop_back();
->>>>>>> ea67fe19
       }
       _hierarchy.pop_back();
     }
