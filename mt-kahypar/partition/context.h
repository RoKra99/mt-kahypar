--- conflicted
+++ resolved
@@ -171,7 +171,35 @@
   return str;
 }
 
-<<<<<<< HEAD
+struct LabelPropagationParameters {
+  LabelPropagationAlgorithm algorithm = LabelPropagationAlgorithm::do_nothing;
+  size_t maximum_iterations = 1;
+  bool numa_aware = false;
+  bool rebalancing = true;
+  bool execute_sequential = false;
+  size_t hyperedge_size_activation_threshold = std::numeric_limits<size_t>::max();
+};
+
+inline std::ostream & operator<< (std::ostream& str, const LabelPropagationParameters& params) {
+  str << "  Label Propagation Parameters:" << std::endl;
+  str << "    Algorithm:                        " << params.algorithm << std::endl;
+  str << "    Maximum Iterations:               " << params.maximum_iterations << std::endl;
+  str << "    Numa Aware:                       " << std::boolalpha << params.numa_aware << std::endl;
+  str << "    Rebalancing:                      " << std::boolalpha << params.rebalancing << std::endl;
+  str << "    HE Size Activation Threshold:     " << std::boolalpha << params.hyperedge_size_activation_threshold << std::endl;
+  return str;
+}
+
+struct RefinementParameters {
+  LabelPropagationParameters label_propagation;
+};
+
+inline std::ostream & operator<< (std::ostream& str, const RefinementParameters& params) {
+  str << "Refinement Parameters:" << std::endl;
+  str << std::endl << params.label_propagation;
+  return str;
+}
+
 struct SparsificationParameters {
   double hyperedge_pin_weight_fraction = 0.0;
   size_t min_hash_footprint_size = 0;
@@ -192,6 +220,7 @@
 struct InitialPartitioningParameters {
   InitialPartitioningMode mode = InitialPartitioningMode::UNDEFINED;
   SparsificationParameters sparsification = { };
+  RefinementParameters refinement = { };
   bool use_sparsification = false;
   size_t runs = 1;
   bool use_adaptive_epsilon = false;
@@ -209,57 +238,6 @@
   if ( params.use_sparsification ) {
     str << std::endl << params.sparsification;
   }
-  return str;
-}
-
-=======
->>>>>>> a0b119d1
-struct LabelPropagationParameters {
-  LabelPropagationAlgorithm algorithm = LabelPropagationAlgorithm::do_nothing;
-  size_t maximum_iterations = 1;
-  bool numa_aware = false;
-  bool rebalancing = true;
-  bool execute_sequential = false;
-  size_t hyperedge_size_activation_threshold = std::numeric_limits<size_t>::max();
-};
-
-inline std::ostream & operator<< (std::ostream& str, const LabelPropagationParameters& params) {
-  str << "  Label Propagation Parameters:" << std::endl;
-  str << "    Algorithm:                        " << params.algorithm << std::endl;
-  str << "    Maximum Iterations:               " << params.maximum_iterations << std::endl;
-  str << "    Numa Aware:                       " << std::boolalpha << params.numa_aware << std::endl;
-  str << "    Rebalancing:                      " << std::boolalpha << params.rebalancing << std::endl;
-  str << "    HE Size Activation Threshold:     " << std::boolalpha << params.hyperedge_size_activation_threshold << std::endl;
-  return str;
-}
-
-struct RefinementParameters {
-  LabelPropagationParameters label_propagation;
-};
-
-inline std::ostream & operator<< (std::ostream& str, const RefinementParameters& params) {
-  str << "Refinement Parameters:" << std::endl;
-  str << std::endl << params.label_propagation;
-  return str;
-}
-
-struct InitialPartitioningParameters {
-  InitialPartitioningMode mode = InitialPartitioningMode::UNDEFINED;
-  size_t runs = 1;
-  bool use_adaptive_epsilon = false;
-  size_t lp_maximum_iterations = 1;
-  size_t lp_initial_block_size = 1;
-
-  RefinementParameters refinement = { };
-};
-
-inline std::ostream & operator<< (std::ostream& str, const InitialPartitioningParameters& params) {
-  str << "Initial Partitioning Parameters:" << std::endl;
-  str << "  Initial Partitioning Mode:          " << params.mode << std::endl;
-  str << "  Number of Runs:                     " << params.runs << std::endl;
-  str << "  Use Adaptive Epsilon:               " << std::boolalpha << params.use_adaptive_epsilon << std::endl;
-  str << "  Maximum Iterations of LP IP:        " << params.lp_maximum_iterations << std::endl;
-  str << "  Initial Block Size of LP IP:        " << params.lp_initial_block_size << std::endl;
   str << "\nInitial Partitioning ";
   str << params.refinement << std::endl;
   return str;
