--- conflicted
+++ resolved
@@ -194,13 +194,10 @@
 
 inline std::ostream & operator<< (std::ostream& str, const RefinementParameters& params) {
   str << "Refinement Parameters:" << std::endl;
-<<<<<<< HEAD
   str << "  Use Batch Uncontractions:           " << std::boolalpha << params.use_batch_uncontractions << std::endl;
   if ( params.use_batch_uncontractions ) {
     str << "  Batch Size:                         " << params.batch_size << std::endl;
   }
-=======
->>>>>>> a4758b2e
   str << std::endl << params.label_propagation;
   return str;
 }
