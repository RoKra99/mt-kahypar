--- conflicted
+++ resolved
@@ -303,9 +303,12 @@
 inline std::ostream & operator<< (std::ostream& str, const InitialPartitioningParameters& params) {
   str << "Initial Partitioning Parameters:" << std::endl;
   str << "  Initial Partitioning Mode:          " << params.mode << std::endl;
-<<<<<<< HEAD
   if ( params.mode != InitialPartitioningMode::kahypar ) {
     str << "  Number of Runs:                     " << params.runs << std::endl;
+    str << "  Use Adaptive IP Runs:               " << std::boolalpha << params.use_adaptive_ip_runs << std::endl;
+    if ( params.use_adaptive_ip_runs ) {
+      str << "  Min Adaptive IP Runs:               " << params.min_adaptive_ip_runs << std::endl;
+    }
     str << "  Use Adaptive Epsilon:               " << std::boolalpha << params.use_adaptive_epsilon << std::endl;
     str << "  Perform FM Refinement:              " << std::boolalpha << params.perform_fm_refinement << std::endl;
     str << "  Maximum Iterations of LP IP:        " << params.lp_maximum_iterations << std::endl;
@@ -316,20 +319,6 @@
     str << "  KaHyPar Binary:                     " << params.kahypar_binary << std::endl;
     str << "  KaHyPar Quiet Mode:                 " << std::boolalpha << params.kahypar_quiet_mode << std::endl;
   }
-=======
-  str << "  Number of Runs:                     " << params.runs << std::endl;
-  str << "  Use Adaptive IP Runs:               " << std::boolalpha << params.use_adaptive_ip_runs << std::endl;
-  if ( params.use_adaptive_ip_runs ) {
-    str << "  Min Adaptive IP Runs:               " << params.min_adaptive_ip_runs << std::endl;
-  }
-  str << "  Use Adaptive Epsilon:               " << std::boolalpha << params.use_adaptive_epsilon << std::endl;
-  str << "  Perform Refinement On Best:         " << std::boolalpha << params.perform_refinement_on_best_partitions << std::endl;
-  str << "  Fm Refinement Rounds:               " << params.fm_refinment_rounds << std::endl;
-  str << "  Maximum Iterations of LP IP:        " << params.lp_maximum_iterations << std::endl;
-  str << "  Initial Block Size of LP IP:        " << params.lp_initial_block_size << std::endl;
-  str << "\nInitial Partitioning ";
-  str << params.refinement << std::endl;
->>>>>>> 633184b1
   return str;
 }
 
