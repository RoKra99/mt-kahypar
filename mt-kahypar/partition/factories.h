/*******************************************************************************
 * This file is part of KaHyPar.
 *
 * Copyright (C) 2019 Tobias Heuer <tobias.heuer@kit.edu>
 *
 * KaHyPar is free software: you can redistribute it and/or modify
 * it under the terms of the GNU General Public License as published by
 * the Free Software Foundation, either version 3 of the License, or
 * (at your option) any later version.
 *
 * KaHyPar is distributed in the hope that it will be useful,
 * but WITHOUT ANY WARRANTY; without even the implied warranty of
 * MERCHANTABILITY or FITNESS FOR A PARTICULAR PURPOSE.  See the
 * GNU General Public License for more details.
 *
 * You should have received a copy of the GNU General Public License
 * along with KaHyPar.  If not, see <http://www.gnu.org/licenses/>.
 *
 ******************************************************************************/

#pragma once

#include "tbb/task.h"

#include "kahypar/meta/abstract_factory.h"
#include "kahypar/meta/static_multi_dispatch_factory.h"
#include "kahypar/meta/typelist.h"

#include "mt-kahypar/partition/coarsening/multilevel_coarsener.h"
#include "mt-kahypar/partition/coarsening/i_coarsener.h"
#include "mt-kahypar/partition/coarsening/policies/rating_acceptance_policy.h"
#include "mt-kahypar/partition/coarsening/policies/rating_heavy_node_penalty_policy.h"
#include "mt-kahypar/partition/context.h"
#include "mt-kahypar/partition/initial_partitioning/i_initial_partitioner.h"
#include "mt-kahypar/partition/initial_partitioning/flat/initial_partitioning_data_container.h"
#include "mt-kahypar/partition/preprocessing/sparsification/i_hypergraph_sparsifier.h"
#include "mt-kahypar/partition/refinement/i_refiner.h"
#include "mt-kahypar/partition/refinement/flow/flow_refiner.h"
#include "mt-kahypar/partition/refinement/label_propagation/label_propagation_refiner.h"

namespace mt_kahypar {

using HypergraphSparsifierFactory = kahypar::meta::Factory<SimiliarNetCombinerStrategy,
                                                           IHypergraphSparsifier* (*)(const Context&, const TaskGroupID)>;

using CoarsenerFactory = kahypar::meta::Factory<CoarseningAlgorithm,
                                                ICoarsener* (*)(Hypergraph&, const Context&, const TaskGroupID, const bool)>;

using MultilevelCoarsenerDispatcher = kahypar::meta::StaticMultiDispatchFactory<MultilevelCoarsener,
                                                                                ICoarsener,
                                                                                kahypar::meta::Typelist<RatingScorePolicies,
                                                                                                        HeavyNodePenaltyPolicies,
                                                                                                        AcceptancePolicies> >;

using FlatInitialPartitionerFactory = kahypar::meta::Factory<InitialPartitioningAlgorithm,
                                                             tbb::task* (*)(tbb::task*, const InitialPartitioningAlgorithm, InitialPartitioningDataContainer&, const Context&)>;

using InitialPartitionerFactory = kahypar::meta::Factory<InitialPartitioningMode,
                                                         IInitialPartitioner* (*)(PartitionedHypergraph<>&, const Context&, const bool, const TaskGroupID)>;



using LabelPropagationFactory = kahypar::meta::Factory<LabelPropagationAlgorithm,
<<<<<<< HEAD
                                                       IRefiner* (*)(PartitionedHypergraph<>&, const Context&, const TaskGroupID)>;

using FlowFactory = kahypar::meta::Factory<FlowAlgorithm,
                                           IRefiner* (*)(PartitionedHypergraph<>&, const Context&, const TaskGroupID)>;

} // namespace mt-kahypar
=======
                                                       IRefiner<>* (*)(PartitionedHypergraph<>&, const Context&, const TaskGroupID)>;
}  // namespace mt_kahypar
>>>>>>> cadddb90
<|MERGE_RESOLUTION|>--- conflicted
+++ resolved
@@ -61,14 +61,9 @@
 
 
 using LabelPropagationFactory = kahypar::meta::Factory<LabelPropagationAlgorithm,
-<<<<<<< HEAD
-                                                       IRefiner* (*)(PartitionedHypergraph<>&, const Context&, const TaskGroupID)>;
+                                                       IRefiner<>* (*)(PartitionedHypergraph<>&, const Context&, const TaskGroupID)>;
 
 using FlowFactory = kahypar::meta::Factory<FlowAlgorithm,
-                                           IRefiner* (*)(PartitionedHypergraph<>&, const Context&, const TaskGroupID)>;
+                                           IRefiner<>* (*)(PartitionedHypergraph<>&, const Context&, const TaskGroupID)>;
 
 } // namespace mt-kahypar
-=======
-                                                       IRefiner<>* (*)(PartitionedHypergraph<>&, const Context&, const TaskGroupID)>;
-}  // namespace mt_kahypar
->>>>>>> cadddb90
