--- conflicted
+++ resolved
@@ -32,15 +32,7 @@
 #include "mt-kahypar/parallel/stl/scalable_vector.h"
 
 namespace mt_kahypar {
-<<<<<<< HEAD
-template<typename TypeTraits>
-class IRefinerT {
-  using HyperGraph = typename TypeTraits::PartitionedHyperGraph;
-=======
-template<bool track_border_vertices = TRACK_BORDER_VERTICES>
 class IRefiner {
-  using HyperGraph = PartitionedHypergraph<track_border_vertices>;
->>>>>>> cadddb90
 
  public:
   IRefiner(const IRefiner&) = delete;
@@ -50,11 +42,11 @@
 
   virtual ~IRefiner() = default;
 
-  void initialize(HyperGraph& hypergraph) {
+  void initialize(PartitionedHypergraph& hypergraph) {
     initializeImpl(hypergraph);
   }
 
-  bool refine(HyperGraph& hypergraph,
+  bool refine(PartitionedHypergraph& hypergraph,
               kahypar::Metrics& best_metrics) {
     return refineImpl(hypergraph, best_metrics);
   }
@@ -63,9 +55,9 @@
   IRefiner() = default;
 
  private:
-  virtual void initializeImpl(HyperGraph& hypergraph) = 0;
+  virtual void initializeImpl(PartitionedHypergraph& hypergraph) = 0;
 
-  virtual bool refineImpl(HyperGraph& hypergraph,
+  virtual bool refineImpl(PartitionedHypergraph& hypergraph,
                           kahypar::Metrics& best_metrics) = 0;
 };
 
