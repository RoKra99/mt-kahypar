--- conflicted
+++ resolved
@@ -140,9 +140,6 @@
         return true;
       } (), "LP Refiner does not contain all vertices hypergraph");
 
-<<<<<<< HEAD
-    if ( _context.refinement.label_propagation.numa_aware ) {
-=======
     _numa_lp_round_synchronization = 0;
     for ( int node = 0; node < TBB::instance().num_used_numa_nodes(); ++node ) {
       _active[node].reset();
@@ -158,7 +155,6 @@
     }
 
     if (_context.refinement.label_propagation.numa_aware && TBB::instance().num_used_numa_nodes() > 1) {
->>>>>>> e807c82f
       // Execute label propagation on all numa nodes
       TBB::instance().execute_parallel_on_all_numa_nodes(_task_group_id, [&](const int node) {
           if ( _context.refinement.label_propagation.localized ) {
@@ -294,16 +290,6 @@
                                                             pin_count_in_from_part_after, pin_count_in_to_part_after);
                            };
 
-<<<<<<< HEAD
-    bool converged = false;
-    for ( size_t i = 0; i < _context.refinement.label_propagation.maximum_iterations && !converged; ++i ) {
-      DBG << "Starting Label Propagation Round" << i << "on NUMA Node" << node;
-
-      utils::Timer::instance().start_timer(
-        "lp_round_" + std::to_string(i) + (node != -1 ? "_" + std::to_string(node) : ""),
-        "Label Propagation Round " + std::to_string(i) + (node != -1 ? " - " + std::to_string(node) : ""), true);
-      converged = true;
-=======
     bool converged = true;
     if ( _context.refinement.label_propagation.execute_sequential ) {
       size_t local_iteration_cnt = 0;
@@ -312,62 +298,9 @@
         converged &= !moveVertex(hn, local_iteration_cnt, node, is_first_round, objective_delta);
       }
     } else {
->>>>>>> e807c82f
       tbb::enumerable_thread_specific<size_t> iteration_cnt(0);
       tbb::parallel_for(start, end, [&](const size_t& j) {
           size_t& local_iteration_cnt = iteration_cnt.local();
-<<<<<<< HEAD
-          const HypernodeID hn = _nodes[j];
-          const HypernodeID original_id = _hg.originalNodeID(hn);
-          ASSERT(node == -1 || StreamingHyperGraph::get_numa_node_of_vertex(hn) == node);
-
-          // We only compute the max gain move for a node if we are either in the first round of label
-          // propagation or if the vertex is still active. A vertex is active, if it changed its block
-          // in the last round or one of its neighbors.
-          if (i == 0 || _active[original_id]) {
-            _active[original_id] = false;
-            Move best_move = _gain.computeMaxGainMove(hn);
-
-            // We perform a move if it either improves the solution quality or, in case of a
-            // zero gain move, the balance of the solution.
-            bool perform_move =   best_move.gain < 0 ||
-                                ( _context.refinement.label_propagation.rebalancing &&
-                                  best_move.gain == 0 &&
-                                  _hg.localPartWeight(best_move.from) - 1 >
-                                  _hg.localPartWeight(best_move.to) + 1 );
-            if ( perform_move ) {
-              PartitionID from = best_move.from;
-              PartitionID to = best_move.to;
-              ASSERT(from != to);
-              ASSERT(_hg.localPartWeight(to) + _hg.nodeWeight(hn) <= _context.partition.max_part_weights[to]);
-
-              Gain delta_before = _gain.localDelta();
-              if (_hg.changeNodePart(hn, from, to, objective_delta)) {
-                // In case the move to block 'to' was successful, we verify that the "real" gain
-                // of the move is either equal to our computed gain or if not, still improves
-                // the solution quality.
-                Gain move_delta = _gain.localDelta() - delta_before;
-                bool accept_move = (move_delta == best_move.gain || move_delta <= 0);
-                if (accept_move) {
-                  DBG << "Move hypernode" << hn << "from block" << from << "to block" << to
-                      << "with gain" << best_move.gain << "( Real Gain: " << move_delta << ")";
-
-                  // Set all neighbors of the vertex to active
-                  for (const HyperedgeID& he : _hg.incidentEdges(hn)) {
-                    for (const HypernodeID& pins : _hg.pins(he)) {
-                      _active[_hg.originalNodeID(pins)] = true;
-                    }
-                  }
-                  converged = false;
-                } else {
-                  DBG << "Revert move of hypernode" << hn << "from block" << from << "to block" << to
-                      << "( Expected Gain:" << best_move.gain << ", Real Gain:" << move_delta << ")";
-                  // In case, the real gain is not equal with the computed gain and
-                  // worsen the solution quality we revert the move.
-                  ASSERT(_hg.partID(hn) == to);
-                  _hg.changeNodePart(hn, to, from, objective_delta);
-                }
-=======
           const HypernodeID hn = refinement_nodes[j];
           converged &= !moveVertex(hn, local_iteration_cnt, node, is_first_round, objective_delta);
         });
@@ -422,7 +355,6 @@
                 int pin_numa_node = _context.refinement.label_propagation.numa_aware ?
                   StreamingHyperGraph::get_numa_node_of_vertex(pin) : 0;
                 _next_active[pin_numa_node].set(_hg.originalNodeID(pin), true);
->>>>>>> e807c82f
               }
             }
             is_moved = true;
@@ -439,21 +371,10 @@
       }
     }
 
-<<<<<<< HEAD
-          ++local_iteration_cnt;
-          if ( local_iteration_cnt % _context.refinement.label_propagation.part_weight_update_frequency == 0 ) {
-            // We frequently update the local block weights of the current threads
-            _hg.updateLocalPartInfos();
-          }
-        });
-      utils::Timer::instance().stop_timer(
-        "lp_round_" + std::to_string(i) + (node != -1 ? "_" + std::to_string(node) : ""));
-=======
     ++local_iteration_cnt;
     if (local_iteration_cnt % _context.refinement.label_propagation.part_weight_update_frequency == 0) {
       // We frequently update the local block weights of the current threads
       _hg.updateLocalPartInfos();
->>>>>>> e807c82f
     }
 
     return is_moved;
