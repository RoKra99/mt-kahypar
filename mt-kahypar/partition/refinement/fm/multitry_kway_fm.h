/*******************************************************************************
 * This file is part of MT-KaHyPar.
 *
 * Copyright (C) 2020 Lars Gottesbüren <lars.gottesbueren@kit.edu>
 *
 * KaHyPar is free software: you can redistribute it and/or modify
 * it under the terms of the GNU General Public License as published by
 * the Free Software Foundation, either version 3 of the License, or
 * (at your option) any later version.
 *
 * KaHyPar is distributed in the hope that it will be useful,
 * but WITHOUT ANY WARRANTY; without even the implied warranty of
 * MERCHANTABILITY or FITNESS FOR A PARTICULAR PURPOSE.  See the
 * GNU General Public License for more details.
 *
 * You should have received a copy of the GNU General Public License
 * along with KaHyPar.  If not, see <http://www.gnu.org/licenses/>.
 *
 ******************************************************************************/

#pragma once


#include "mt-kahypar/partition/context.h"

#include "mt-kahypar/partition/refinement/i_refiner.h"
#include "mt-kahypar/partition/refinement/fm/localized_kway_fm_core.h"
#include "mt-kahypar/partition/refinement/fm/global_rollback.h"



namespace mt_kahypar {

class MultiTryKWayFM final : public IRefiner {

  static constexpr bool debug = false;
  static constexpr bool enable_heavy_assert = false;

public:
  MultiTryKWayFM(const Hypergraph& hypergraph,
                 const Context& c,
                 const TaskGroupID taskGroupID) :
    initial_num_nodes(hypergraph.initialNumNodes()),
    context(c),
    taskGroupID(taskGroupID),
    sharedData(hypergraph.initialNumNodes(), context),
    globalRollback(hypergraph, context, context.partition.k),
    ets_fm([&] {
      return constructLocalizedKWayFMSearch();
    }) {
    if (context.refinement.fm.obey_minimal_parallelism) {
      sharedData.finishedTasksLimit = std::min(8UL, context.shared_memory.num_threads);
    }
  }

<<<<<<< HEAD
  bool refineImpl(PartitionedHypergraph& phg,
                  const Batch& batch,
                  kahypar::Metrics& metrics,
                  const double time_limit) override final {
    Gain improvement = refine(phg, batch, metrics, time_limit);
    metrics.km1 -= improvement;
    metrics.imbalance = metrics::imbalance(phg, context);
    ASSERT(metrics.km1 == metrics::km1(phg), V(metrics.km1) << V(metrics::km1(phg)));
    return improvement > 0;
  }

  Gain refine(PartitionedHypergraph& phg,
              const Batch& batch,
              const kahypar::Metrics& metrics,
              const double time_limit) {
    if (!is_initialized) throw std::runtime_error("Call initialize on fm before calling refine");
    HEAVY_REFINEMENT_ASSERT(phg.checkTrackedPartitionInformation());

    utils::Timer& timer = utils::Timer::instance();
    Gain overall_improvement = 0;
    size_t consecutive_rounds_with_too_little_improvement = 0;
    enable_light_fm = false;
    sharedData.release_nodes = context.refinement.fm.release_nodes;
    sharedData.perform_moves_global = context.refinement.fm.perform_moves_global;
    double current_time_limit = time_limit;
    HighResClockTimepoint fm_start = std::chrono::high_resolution_clock::now();
    for (size_t round = 0; round < context.refinement.fm.multitry_rounds; ++round) { // global multi try rounds
      timer.start_timer("collect_border_nodes", "Collect Border Nodes");

      roundInitialization(phg, batch);
      size_t numBorderNodes = sharedData.refinementNodes.unsafe_size(); unused(numBorderNodes);

      timer.stop_timer("collect_border_nodes");
      timer.start_timer("find_moves", "Find Moves");

      vec<HypernodeWeight> initialPartWeights(size_t(sharedData.numParts));
      for (PartitionID i = 0; i < sharedData.numParts; ++i) initialPartWeights[i] = phg.partWeight(i);

      if (context.refinement.fm.algorithm == FMAlgorithm::fm_multitry) {
        sharedData.finishedTasks.store(0, std::memory_order_relaxed);
        auto task = [&](const int , const int task_id, const int ) {
          LocalizedKWayFM& fm = ets_fm.local();
          while(sharedData.finishedTasks.load(std::memory_order_relaxed) < sharedData.finishedTasksLimit
                && fm.findMovesLocalized(phg, sharedData, static_cast<size_t>(task_id))) {
            /* keep running */
          }
          sharedData.finishedTasks.fetch_add(1, std::memory_order_relaxed);
        };
        TBBNumaArena::instance().execute_task_on_each_thread(taskGroupID, task);
      } else if (context.refinement.fm.algorithm == FMAlgorithm::fm_boundary){
        LocalizedKWayFM& fm = ets_fm.local();
        fm.findMovesUsingFullBoundary(phg, sharedData);
      }

      FMStats stats;
      for (auto& fm : ets_fm) {
        fm.stats.merge(stats);
      }

      timer.stop_timer("find_moves");
      timer.start_timer("rollback", "Rollback to Best Solution");

      HyperedgeWeight improvement = globalRollback.revertToBestPrefix(phg, sharedData, initialPartWeights);
      const double roundImprovementFraction = improvementFraction(improvement, metrics.km1 - overall_improvement);
      overall_improvement += improvement;

      timer.stop_timer("rollback");
=======
  bool refineImpl(PartitionedHypergraph& phg, kahypar::Metrics& metrics, double time_limit) final ;
>>>>>>> 74102784

  Gain refine(PartitionedHypergraph& phg, const kahypar::Metrics& metrics, double time_limit);

  void initializeImpl(PartitionedHypergraph& phg) final ;

<<<<<<< HEAD
      // We enforce during FM a time limit, which is calculated based on k and the coarsening time of
      // the current hypergraph. Especially for instances with low density, we observed that FM time
      // dominates. The root cause for this is that for such instances (with large hyperedges) maintaining
      // the gain cache inside the partitioned hypergraph becomes expensive.
      // After the FM reaches the time limit the first time, we switch to a light FM variant. Here, we do not
      // release vertices that are within a local PQ at the end of a localized search. If the time limit is
      // reached a second time we immediatly abort FM refinement.
      if ( elapsed_time > current_time_limit ) {
        if ( !enable_light_fm ) {
          DBG << RED << "Multitry FM reached time limit => switch to Light FM Configuration" << END;
          sharedData.release_nodes = false;
          sharedData.perform_moves_global = true;
          current_time_limit *= 2;
          enable_light_fm = true;
        } else {
          DBG << RED << "Light version of Multitry FM reached time limit => ABORT" << END;
          break;
        }
      }

      if (improvement <= 0 || consecutive_rounds_with_too_little_improvement >= 2) {
        break;
      }
    }

    if (context.partition.show_memory_consumption && context.partition.verbose_output
        && context.type == kahypar::ContextType::main
        && phg.initialNumNodes() == sharedData.moveTracker.moveOrder.size() /* top level */) {
      printMemoryConsumption();
    }

    return overall_improvement;
  }

  void initializeImpl(PartitionedHypergraph& phg) override final {
    utils::Timer& timer = utils::Timer::instance();
    if ( !phg.isGainCacheInitialized() ) {
      timer.start_timer("init_gain_info", "Initialize Gain Information");
        phg.initializeGainInformation();
      timer.stop_timer("init_gain_info");
    }

    if ( context.refinement.fm.revert_parallel ) {
      timer.start_timer("set_remaining_original_pins", "Set remaining original pins");
      globalRollback.setRemainingOriginalPins(phg);
      timer.stop_timer("set_remaining_original_pins");
    }
=======
  void roundInitialization(PartitionedHypergraph& phg);

>>>>>>> 74102784

  LocalizedKWayFM constructLocalizedKWayFMSearch() {
    return LocalizedKWayFM(context, initial_num_nodes, sharedData.vertexPQHandles.data());
  }

<<<<<<< HEAD
  void roundInitialization(PartitionedHypergraph& phg, const Batch& batch) {
    // clear border nodes
    sharedData.refinementNodes.clear();

    // iterate over all nodes and insert border nodes into task queue
    if ( batch.empty() ) {
      tbb::parallel_for(tbb::blocked_range<HypernodeID>(0, phg.initialNumNodes()),
        [&](const tbb::blocked_range<HypernodeID>& r) {
        const int task_id = tbb::this_task_arena::current_thread_index();
        ASSERT(task_id >= 0 && task_id < TBBNumaArena::instance().total_number_of_threads());
        for (HypernodeID u = r.begin(); u < r.end(); ++u) {
          if (phg.nodeIsEnabled(u) && phg.isBorderNode(u)) {
            sharedData.refinementNodes.safe_push(u, task_id);
          }
        }
      });
    } else {
      tbb::parallel_for(0UL, batch.size(), [&](const size_t i) {
        const HypernodeID u = batch[i].u;
        const HypernodeID v = batch[i].v;
        const int task_id = tbb::this_task_arena::current_thread_index();
        ASSERT(task_id >= 0 && task_id < TBBNumaArena::instance().total_number_of_threads());
        if (phg.nodeIsEnabled(u) && phg.isBorderNode(u)) {
          sharedData.refinementNodes.safe_push(u, task_id);
        }
        if (phg.nodeIsEnabled(v) && phg.isBorderNode(v)) {
          sharedData.refinementNodes.safe_push(v, task_id);
        }
      });
    }

    // shuffle task queue if requested
    if (context.refinement.fm.shuffle) {
      sharedData.refinementNodes.shuffle();
    }

    // requesting new searches activates all nodes by raising the deactivated node marker
    // also clears the array tracking search IDs in case of overflow
    sharedData.nodeTracker.requestNewSearches(static_cast<SearchID>(sharedData.refinementNodes.unsafe_size()));

    sharedData.fruitlessSeed.reset();
=======
  static double improvementFraction(Gain gain, HyperedgeWeight old_km1) {
    if (old_km1 == 0)
      return 0;
    else
      return static_cast<double>(gain) / static_cast<double>(old_km1);
>>>>>>> 74102784
  }

  void printMemoryConsumption();

  bool is_initialized = false;
  bool enable_light_fm = false;
  const HypernodeID initial_num_nodes;
  const Context& context;
  const TaskGroupID taskGroupID;
  FMSharedData sharedData;
  GlobalRollback globalRollback;
  tbb::enumerable_thread_specific<LocalizedKWayFM> ets_fm;
<<<<<<< HEAD

  double improvementFraction(Gain gain, HyperedgeWeight old_km1) {
    if (old_km1 == 0)
      return 0;
    else
      return static_cast<double>(gain) / static_cast<double>(old_km1);
  }

  bool shouldStopSearch(const vec<double>& improvement_fractions, double threshold, size_t n) const {
    if (improvement_fractions.size() < n || context.type != kahypar::ContextType::main) {
      return false;
    } else {
      bool all_below = true;
      for (size_t i = improvement_fractions.size() - n; i < improvement_fractions.size(); ++i) {
        all_below &= (improvement_fractions[i] < threshold);
      }
      return all_below;
    }
  }

  void printMemoryConsumption() {
    utils::MemoryTreeNode fm_memory("Multitry k-Way FM", utils::OutputType::MEGABYTE);

    // Localized k-Way FM Memory Consumption
    for (const LocalizedKWayFM& fm : ets_fm) {
      fm.memoryConsumption(&fm_memory);
    }

    // Global Rollback
    globalRollback.memoryConsumption(&fm_memory);

    // Shared Data
    sharedData.memoryConsumption(&fm_memory);

    fm_memory.finalize();
    LOG << BOLD << "\n FM Memory Consumption" << END;
    LOG << fm_memory;
  }
=======
  size_t peak_reinsertions = 0;
>>>>>>> 74102784
};

}<|MERGE_RESOLUTION|>--- conflicted
+++ resolved
@@ -53,188 +53,26 @@
     }
   }
 
-<<<<<<< HEAD
-  bool refineImpl(PartitionedHypergraph& phg,
-                  const Batch& batch,
-                  kahypar::Metrics& metrics,
-                  const double time_limit) override final {
-    Gain improvement = refine(phg, batch, metrics, time_limit);
-    metrics.km1 -= improvement;
-    metrics.imbalance = metrics::imbalance(phg, context);
-    ASSERT(metrics.km1 == metrics::km1(phg), V(metrics.km1) << V(metrics::km1(phg)));
-    return improvement > 0;
-  }
 
-  Gain refine(PartitionedHypergraph& phg,
-              const Batch& batch,
-              const kahypar::Metrics& metrics,
-              const double time_limit) {
-    if (!is_initialized) throw std::runtime_error("Call initialize on fm before calling refine");
-    HEAVY_REFINEMENT_ASSERT(phg.checkTrackedPartitionInformation());
 
-    utils::Timer& timer = utils::Timer::instance();
-    Gain overall_improvement = 0;
-    size_t consecutive_rounds_with_too_little_improvement = 0;
-    enable_light_fm = false;
-    sharedData.release_nodes = context.refinement.fm.release_nodes;
-    sharedData.perform_moves_global = context.refinement.fm.perform_moves_global;
-    double current_time_limit = time_limit;
-    HighResClockTimepoint fm_start = std::chrono::high_resolution_clock::now();
-    for (size_t round = 0; round < context.refinement.fm.multitry_rounds; ++round) { // global multi try rounds
-      timer.start_timer("collect_border_nodes", "Collect Border Nodes");
+  bool refineImpl(PartitionedHypergraph& phg, const Batch& batch, kahypar::Metrics& metrics, double time_limit) final ;
 
-      roundInitialization(phg, batch);
-      size_t numBorderNodes = sharedData.refinementNodes.unsafe_size(); unused(numBorderNodes);
-
-      timer.stop_timer("collect_border_nodes");
-      timer.start_timer("find_moves", "Find Moves");
-
-      vec<HypernodeWeight> initialPartWeights(size_t(sharedData.numParts));
-      for (PartitionID i = 0; i < sharedData.numParts; ++i) initialPartWeights[i] = phg.partWeight(i);
-
-      if (context.refinement.fm.algorithm == FMAlgorithm::fm_multitry) {
-        sharedData.finishedTasks.store(0, std::memory_order_relaxed);
-        auto task = [&](const int , const int task_id, const int ) {
-          LocalizedKWayFM& fm = ets_fm.local();
-          while(sharedData.finishedTasks.load(std::memory_order_relaxed) < sharedData.finishedTasksLimit
-                && fm.findMovesLocalized(phg, sharedData, static_cast<size_t>(task_id))) {
-            /* keep running */
-          }
-          sharedData.finishedTasks.fetch_add(1, std::memory_order_relaxed);
-        };
-        TBBNumaArena::instance().execute_task_on_each_thread(taskGroupID, task);
-      } else if (context.refinement.fm.algorithm == FMAlgorithm::fm_boundary){
-        LocalizedKWayFM& fm = ets_fm.local();
-        fm.findMovesUsingFullBoundary(phg, sharedData);
-      }
-
-      FMStats stats;
-      for (auto& fm : ets_fm) {
-        fm.stats.merge(stats);
-      }
-
-      timer.stop_timer("find_moves");
-      timer.start_timer("rollback", "Rollback to Best Solution");
-
-      HyperedgeWeight improvement = globalRollback.revertToBestPrefix(phg, sharedData, initialPartWeights);
-      const double roundImprovementFraction = improvementFraction(improvement, metrics.km1 - overall_improvement);
-      overall_improvement += improvement;
-
-      timer.stop_timer("rollback");
-=======
-  bool refineImpl(PartitionedHypergraph& phg, kahypar::Metrics& metrics, double time_limit) final ;
->>>>>>> 74102784
-
-  Gain refine(PartitionedHypergraph& phg, const kahypar::Metrics& metrics, double time_limit);
+  Gain refine(PartitionedHypergraph& phg, const Batch& batch, const kahypar::Metrics& metrics, double time_limit);
 
   void initializeImpl(PartitionedHypergraph& phg) final ;
 
-<<<<<<< HEAD
-      // We enforce during FM a time limit, which is calculated based on k and the coarsening time of
-      // the current hypergraph. Especially for instances with low density, we observed that FM time
-      // dominates. The root cause for this is that for such instances (with large hyperedges) maintaining
-      // the gain cache inside the partitioned hypergraph becomes expensive.
-      // After the FM reaches the time limit the first time, we switch to a light FM variant. Here, we do not
-      // release vertices that are within a local PQ at the end of a localized search. If the time limit is
-      // reached a second time we immediatly abort FM refinement.
-      if ( elapsed_time > current_time_limit ) {
-        if ( !enable_light_fm ) {
-          DBG << RED << "Multitry FM reached time limit => switch to Light FM Configuration" << END;
-          sharedData.release_nodes = false;
-          sharedData.perform_moves_global = true;
-          current_time_limit *= 2;
-          enable_light_fm = true;
-        } else {
-          DBG << RED << "Light version of Multitry FM reached time limit => ABORT" << END;
-          break;
-        }
-      }
+  void roundInitialization(PartitionedHypergraph& phg, const Batch& batch);
 
-      if (improvement <= 0 || consecutive_rounds_with_too_little_improvement >= 2) {
-        break;
-      }
-    }
-
-    if (context.partition.show_memory_consumption && context.partition.verbose_output
-        && context.type == kahypar::ContextType::main
-        && phg.initialNumNodes() == sharedData.moveTracker.moveOrder.size() /* top level */) {
-      printMemoryConsumption();
-    }
-
-    return overall_improvement;
-  }
-
-  void initializeImpl(PartitionedHypergraph& phg) override final {
-    utils::Timer& timer = utils::Timer::instance();
-    if ( !phg.isGainCacheInitialized() ) {
-      timer.start_timer("init_gain_info", "Initialize Gain Information");
-        phg.initializeGainInformation();
-      timer.stop_timer("init_gain_info");
-    }
-
-    if ( context.refinement.fm.revert_parallel ) {
-      timer.start_timer("set_remaining_original_pins", "Set remaining original pins");
-      globalRollback.setRemainingOriginalPins(phg);
-      timer.stop_timer("set_remaining_original_pins");
-    }
-=======
-  void roundInitialization(PartitionedHypergraph& phg);
-
->>>>>>> 74102784
 
   LocalizedKWayFM constructLocalizedKWayFMSearch() {
     return LocalizedKWayFM(context, initial_num_nodes, sharedData.vertexPQHandles.data());
   }
 
-<<<<<<< HEAD
-  void roundInitialization(PartitionedHypergraph& phg, const Batch& batch) {
-    // clear border nodes
-    sharedData.refinementNodes.clear();
-
-    // iterate over all nodes and insert border nodes into task queue
-    if ( batch.empty() ) {
-      tbb::parallel_for(tbb::blocked_range<HypernodeID>(0, phg.initialNumNodes()),
-        [&](const tbb::blocked_range<HypernodeID>& r) {
-        const int task_id = tbb::this_task_arena::current_thread_index();
-        ASSERT(task_id >= 0 && task_id < TBBNumaArena::instance().total_number_of_threads());
-        for (HypernodeID u = r.begin(); u < r.end(); ++u) {
-          if (phg.nodeIsEnabled(u) && phg.isBorderNode(u)) {
-            sharedData.refinementNodes.safe_push(u, task_id);
-          }
-        }
-      });
-    } else {
-      tbb::parallel_for(0UL, batch.size(), [&](const size_t i) {
-        const HypernodeID u = batch[i].u;
-        const HypernodeID v = batch[i].v;
-        const int task_id = tbb::this_task_arena::current_thread_index();
-        ASSERT(task_id >= 0 && task_id < TBBNumaArena::instance().total_number_of_threads());
-        if (phg.nodeIsEnabled(u) && phg.isBorderNode(u)) {
-          sharedData.refinementNodes.safe_push(u, task_id);
-        }
-        if (phg.nodeIsEnabled(v) && phg.isBorderNode(v)) {
-          sharedData.refinementNodes.safe_push(v, task_id);
-        }
-      });
-    }
-
-    // shuffle task queue if requested
-    if (context.refinement.fm.shuffle) {
-      sharedData.refinementNodes.shuffle();
-    }
-
-    // requesting new searches activates all nodes by raising the deactivated node marker
-    // also clears the array tracking search IDs in case of overflow
-    sharedData.nodeTracker.requestNewSearches(static_cast<SearchID>(sharedData.refinementNodes.unsafe_size()));
-
-    sharedData.fruitlessSeed.reset();
-=======
   static double improvementFraction(Gain gain, HyperedgeWeight old_km1) {
     if (old_km1 == 0)
       return 0;
     else
       return static_cast<double>(gain) / static_cast<double>(old_km1);
->>>>>>> 74102784
   }
 
   void printMemoryConsumption();
@@ -247,48 +85,6 @@
   FMSharedData sharedData;
   GlobalRollback globalRollback;
   tbb::enumerable_thread_specific<LocalizedKWayFM> ets_fm;
-<<<<<<< HEAD
-
-  double improvementFraction(Gain gain, HyperedgeWeight old_km1) {
-    if (old_km1 == 0)
-      return 0;
-    else
-      return static_cast<double>(gain) / static_cast<double>(old_km1);
-  }
-
-  bool shouldStopSearch(const vec<double>& improvement_fractions, double threshold, size_t n) const {
-    if (improvement_fractions.size() < n || context.type != kahypar::ContextType::main) {
-      return false;
-    } else {
-      bool all_below = true;
-      for (size_t i = improvement_fractions.size() - n; i < improvement_fractions.size(); ++i) {
-        all_below &= (improvement_fractions[i] < threshold);
-      }
-      return all_below;
-    }
-  }
-
-  void printMemoryConsumption() {
-    utils::MemoryTreeNode fm_memory("Multitry k-Way FM", utils::OutputType::MEGABYTE);
-
-    // Localized k-Way FM Memory Consumption
-    for (const LocalizedKWayFM& fm : ets_fm) {
-      fm.memoryConsumption(&fm_memory);
-    }
-
-    // Global Rollback
-    globalRollback.memoryConsumption(&fm_memory);
-
-    // Shared Data
-    sharedData.memoryConsumption(&fm_memory);
-
-    fm_memory.finalize();
-    LOG << BOLD << "\n FM Memory Consumption" << END;
-    LOG << fm_memory;
-  }
-=======
-  size_t peak_reinsertions = 0;
->>>>>>> 74102784
 };
 
-}+} // namespace mt_kahypar