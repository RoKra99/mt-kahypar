--- conflicted
+++ resolved
@@ -42,104 +42,6 @@
         return construct_large_edge_contribution_map(hypergraph.initialNumNodes());
     }),
         _community_neighbours_of_edge(0),
-<<<<<<< HEAD
-                _powers_of_source_community(hypergraph.numberOfUniqueEdgeSizes(), 0.L),
-                _community_volumes(hypergraph.initialNumNodes()),
-                _deactivate_random(deactivate_random) {}
-
-
-            ~HypergraphLocalMovingModularity() = default;
-
-            // ! calculates the best modularity move for the given node
-            template<typename Map>
-            PartitionID calculateBestMove(ds::CommunityHypergraph& chg, parallel::scalable_vector<HypernodeID>& communities, const HypernodeID v, Map& community_edge_contribution) {
-                ASSERT(community_edge_contribution.size() == 0);
-                const PartitionID comm_v = communities[v];
-                // sum of all edgeweights incident to v
-                auto t = tbb::tick_count::now();
-                HyperedgeWeight sum_of_edgeweights = 0;
-                for (const HyperedgeID& he : chg.incidentEdges(v)) {
-                    const HyperedgeWeight edge_weight = chg.edgeWeight(he);
-                    sum_of_edgeweights += edge_weight;
-                    // cuts for this hyperedge are cached
-                    if (chg.edgeSize(he) > _hyperedge_size_caching_threshold) {
-                        for (const PartitionID community : chg.singleCuts(he)) {
-                            ASSERT(static_cast<HypernodeID>(community) < chg.initialNumNodes() && community >= 0);
-                            community_edge_contribution[community] -= edge_weight;
-                        }
-
-                        for (const auto& e : chg.multiCuts(he)) {
-                            const PartitionID community = e.first;
-                            const size_t count = e.second;
-                            if (static_cast<HypernodeID>(community) < chg.initialNumNodes() && (community != comm_v || count == 1) && count > 0) {
-                                ASSERT(count > 0);
-                                ASSERT(static_cast<HypernodeID>(community) < chg.initialNumNodes() && community >= 0);
-                                community_edge_contribution[community] -= edge_weight;
-                            }
-                        }
-                    } else { // hyperedge is not cached
-                        CacheEfficientRatingMap& community_neighbours_of_edge = _community_neighbours_of_edge.local();
-                        ASSERT(community_neighbours_of_edge.size() == 0);
-                        for (const HypernodeID& hn : chg.pins(he)) {
-                            const PartitionID comm_hn = communities[hn];
-                            if (hn != v) {
-                                community_neighbours_of_edge[comm_hn] += 1U;
-                            }
-                        }
-
-                        if (!community_neighbours_of_edge.contains(comm_v)) {
-                            community_edge_contribution[comm_v] -= edge_weight;
-                        }
-
-                        for (const auto& e : community_neighbours_of_edge) {
-                            if (e.key != comm_v) {
-                                community_edge_contribution[e.key] -= edge_weight;
-                            }
-                        }
-                        community_neighbours_of_edge.clear();
-                    }
-                }
-                const HyperedgeWeight edge_contribution_c = -community_edge_contribution[comm_v];
-
-                // ------------------------- Sampling --------------------------------------
-                // const auto end = community_edge_contribution.end();
-                const auto end = _community_neighbour_sampling_threshold < community_edge_contribution.size()
-                    ? community_edge_contribution.begin() + _community_neighbour_samples : community_edge_contribution.end();
-                if (end != community_edge_contribution.end()) {
-                    // sorting on the dense part of the map => the sparse part isn't correct anymore
-                    std::nth_element(community_edge_contribution.begin(), end, community_edge_contribution.end(), [&](const auto a, const auto b) {
-                        return a.value < b.value;
-                        });
-                }
-                // -------------------------------------------------------------------------
-
-                const HyperedgeWeight vol_v = chg.nodeVolume(v);
-                const HyperedgeWeight vol_c = _community_volumes[comm_v];
-                const HyperedgeWeight vol_c_minus_vol_v = vol_c - vol_v;
-
-                const Volume source_fraction_minus = 1.0L - static_cast<Volume>(vol_c_minus_vol_v) * _reciprocal_vol_total;
-                const Volume source_fraction = 1.0L - static_cast<Volume>(vol_c) * _reciprocal_vol_total;
-                //size_t biggest_d_yet = 1;
-                Volume power_d_fraction_minus = source_fraction_minus;
-                Volume power_d_fraction = source_fraction;
-                bool calculated_c = false;
-
-                PartitionID best_community = comm_v;
-                Volume best_delta = 0.0L;
-                const HyperedgeWeight sum_of_edgeweights_minus_edgecontribution_c = sum_of_edgeweights - edge_contribution_c;
-                
-                time_edge_contribution += (tbb::tick_count::now() - t).seconds();
-                t = tbb::tick_count::now();
-
-                // expected edgecontribution starts here
-                for (auto it = community_edge_contribution.begin(); it != end; ++it) {
-                    //++overall_checks;
-                    const auto& e = *it;
-                    const PartitionID community = e.key;
-
-                    if (community == comm_v) {
-                        continue;
-=======
         _powers_of_source_community(hypergraph.maxEdgeSize() + 1, 0.L),
         _community_volumes(hypergraph.initialNumNodes()),
         _deactivate_random(deactivate_random) {}
@@ -172,7 +74,6 @@
                         ASSERT(count > 0);
                         ASSERT(static_cast<HypernodeID>(community) < chg.initialNumNodes() && community >= 0);
                         community_edge_contribution[community] -= edge_weight;
->>>>>>> d76987c5
                     }
                 }
             } else { // hyperedge is not cached
@@ -194,14 +95,7 @@
                         community_edge_contribution[e.key] -= edge_weight;
                     }
                 }
-<<<<<<< HEAD
-                community_edge_contribution.clear();
-
-                time_exp_edge_contribution += (tbb::tick_count::now() - t).seconds();
-                return best_community;
-=======
                 community_neighbours_of_edge.clear();
->>>>>>> d76987c5
             }
         }
         const HyperedgeWeight edge_contribution_c = -community_edge_contribution[comm_v];
@@ -355,12 +249,6 @@
                 utils::Randomize::instance().parallelShuffleVector(nodes, 0UL, nodes.size());
             }
 
-<<<<<<< HEAD
-            //parallel::AtomicWrapper<size_t> overall_checks;
-            //parallel::AtomicWrapper<size_t> pruned_by_old;
-            parallel::AtomicWrapper<double> time_edge_contribution;
-            parallel::AtomicWrapper<double> time_exp_edge_contribution;
-=======
             tbb::enumerable_thread_specific<size_t> local_nr_nodes_moved(0);
             tbb::parallel_for(0UL, nodes.size(), [&](const size_t i) {
                 PartitionID destination_community;
@@ -407,7 +295,6 @@
     // parallel::AtomicWrapper<double> exp_edge_con_time;
     // parallel::AtomicWrapper<double> move_time;
 
->>>>>>> d76987c5
 
 private:
 
