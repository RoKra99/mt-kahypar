/*******************************************************************************
 * This file is part of KaHyPar.
 *
 * Copyright (C) 2019 Tobias Heuer <tobias.heuer@kit.edu>
 *
 * KaHyPar is free software: you can redistribute it and/or modify
 * it under the terms of the GNU General Public License as published by
 * the Free Software Foundation, either version 3 of the License, or
 * (at your option) any later version.
 *
 * KaHyPar is distributed in the hope that it will be useful,
 * but WITHOUT ANY WARRANTY; without even the implied warranty of
 * MERCHANTABILITY or FITNESS FOR A PARTICULAR PURPOSE.  See the
 * GNU General Public License for more details.
 *
 * You should have received a copy of the GNU General Public License
 * along with KaHyPar.  If not, see <http://www.gnu.org/licenses/>.
 *
******************************************************************************/

#pragma once

#include <algorithm>
#include <limits>
#include <vector>

#include "tbb/parallel_invoke.h"
#include "tbb/task_arena.h"
#include "tbb/task_group.h"

#include "mt-kahypar/definitions.h"
#include "mt-kahypar/macros.h"
#include "mt-kahypar/partition/context.h"
#include "mt-kahypar/partition/initial_partitioning/i_initial_partitioner.h"
#include "mt-kahypar/parallel/memory_pool.h"
#include "mt-kahypar/utils/randomize.h"
#include "mt-kahypar/utils/stats.h"
#include "mt-kahypar/utils/timer.h"

namespace mt_kahypar {

/*!
 * RECURSIVE BISECTION INITIAL PARTITIONER
 * The recursive bisection initial partitioner starts by performing a parallel multilevel bisection.
 * Once the hypergraph is bisected both blocks are partitioned recursively in parallel until the
 * desired number of blocks are reached.
 * Note, the recursive bisection initial partitioner is written in TBBNumaArena continuation style. The TBBNumaArena
 * continuation style is especially useful for recursive patterns. Each task defines its continuation
 * task. A continuation task defines how computation should continue, if all its child tasks are completed.
 * As a consequence, tasks can be spawned without waiting for their completion, because the continuation
 * task is automatically invoked if all child tasks are terminated. Therefore, no thread will waste CPU
 * time while waiting for their recursive tasks to complete.
 *
 * Implementation Details
 * ----------------------
 * The recursive bisection initial partitioner starts by spawning the root RecursiveMultilevelBisectionTask. The RecursiveMultilevelBisectionTask
 * spawns a MultilevelBisectionTask that bisects the hypergraph (multilevel-fashion). Afterwards, the MultilevelBisectionContinuationTask continues
 * and applies the bisection to the hypergraph and spawns two RecursiveBisectionChildTasks. Both are responsible for exactly one block of
 * the partition. The RecursiveBisectionChildTask extracts its corresponding block as unpartitioned hypergraph and spawns
 * recursively a RecursiveMultilevelBisectionTask for that hypergraph. Once that RecursiveMultilevelBisectionTask is completed, a
 * RecursiveBisectionChildContinuationTask is started and the partition of the recursion is applied to the original hypergraph.
 */

class RecursiveBisectionInitialPartitioner : public IInitialPartitioner {
 private:

  using BlockRange = std::pair<PartitionID, PartitionID>;

  static constexpr bool debug = false;
  static constexpr bool enable_heavy_assert = false;

  static PartitionID kInvalidPartition;
  static HypernodeID kInvalidHypernode;

  struct OriginalHypergraphInfo {

    double computeAdaptiveEpsilon(const HypernodeWeight current_hypergraph_weight,
                                  const PartitionID current_k) const {
      if ( current_hypergraph_weight == 0 ) {
        return 0.0;
      } else {
        double base = ceil(static_cast<double>(original_hypergraph_weight) / original_k)
                      / ceil(static_cast<double>(current_hypergraph_weight) / current_k)
                      * (1.0 + original_epsilon);
        double adaptive_epsilon = std::min(0.99, std::max(std::pow(base, 1.0 /
          ceil(log2(static_cast<double>(current_k)))) - 1.0,0.0));
        return adaptive_epsilon;
      }
    }

    const HypernodeWeight original_hypergraph_weight;
    const PartitionID original_k;
    const double original_epsilon;
  };

  /*!
   * A recursive bisection child task extracts a block of the partition
   * and recursively partition it into the desired number of blocks.
   */
  class RecursiveBisectionChildTask : public tbb::task {

   public:
    RecursiveBisectionChildTask(const OriginalHypergraphInfo original_hypergraph_info,
                                PartitionedHypergraph<>& hypergraph,
                                const Context& context,
                                const PartitionID block,
                                const BlockRange range,
                                const TaskGroupID task_group_id) :
      _original_hypergraph_info(original_hypergraph_info),
      _hg(hypergraph),
      _context(context),
      _block(block),
      _range(range),
      _task_group_id(task_group_id) { }

    tbb::task* execute() override {
      const PartitionID k = _range.second - _range.first;
      Context rb_context = setupRecursiveBisectionContext(k);

      // Extracts the block of the hypergraph which we recursively want to partition as
      // seperate unpartitioned hypergraph.
      bool cut_net_splitting = _context.partition.objective == kahypar::Objective::km1;
      auto copy_hypergraph = _hg.extract(_task_group_id, _block, cut_net_splitting);
      Hypergraph& rb_hypergraph = copy_hypergraph.first;
      auto& mapping = copy_hypergraph.second;

      // Spawns a new recursive bisection task to partition the current block of the hypergraph
      // into the desired number of blocks
      if ( rb_hypergraph.initialNumNodes() > 0 ) {
        RecursiveBisectionChildContinuationTask& child_continuation = *new(allocate_continuation())
          RecursiveBisectionChildContinuationTask(_hg, std::move(rb_context),
            std::move(rb_hypergraph), std::move(mapping), k, _task_group_id, _block);
        RecursiveMultilevelBisectionTask& recursion = *new(child_continuation.allocate_child())
          RecursiveMultilevelBisectionTask(
            _original_hypergraph_info,
            child_continuation.recursivePartitionedHypergraph(),
            child_continuation.recursiveContext(), _task_group_id);
        child_continuation.set_ref_count(1);
        tbb::task::spawn(recursion);
      }

      return nullptr;
    }

   private:
    Context setupRecursiveBisectionContext(const PartitionID k) {
      ASSERT(k >= 2);
      Context rb_context(_context);
      rb_context.partition.k = k;

      rb_context.partition.perfect_balance_part_weights.assign(k, 0);
      rb_context.partition.max_part_weights.assign(k, 0);
      for ( PartitionID part_id = _range.first; part_id < _range.second; ++part_id ) {
        rb_context.partition.perfect_balance_part_weights[part_id - _range.first] =
          _context.partition.perfect_balance_part_weights[part_id];
        rb_context.partition.max_part_weights[part_id - _range.first] =
          _context.partition.max_part_weights[part_id];
      }

      return rb_context;
    }

    const OriginalHypergraphInfo _original_hypergraph_info;
    PartitionedHypergraph<>& _hg;
    const Context _context;
    const PartitionID _block;
    const BlockRange _range;
    const TaskGroupID _task_group_id;
  };

  /*!
   * Continuation task for the recursive bisection child task. Applies the
   * partition obtained by a recursive bisection task to the original
   * hypergraph.
   */
  class RecursiveBisectionChildContinuationTask : public tbb::task {

    using DeltaFunction = std::function<void (const HyperedgeID, const HyperedgeWeight, const HypernodeID, const HypernodeID, const HypernodeID)>;
    #define NOOP_FUNC [] (const HyperedgeID, const HyperedgeWeight, const HypernodeID, const HypernodeID, const HypernodeID) { }

   public:
    RecursiveBisectionChildContinuationTask(PartitionedHypergraph<>& original_hypergraph,
                                            Context&& context,
                                            Hypergraph&& rb_hypergraph,
                                            parallel::scalable_vector<HypernodeID>&& mapping,
                                            const PartitionID k,
                                            const TaskGroupID task_group_id,
                                            const PartitionID part_id) :
      _original_hg(original_hypergraph),
      _context(std::move(context)),
      _rb_hg(std::move(rb_hypergraph)),
      _rb_partitioned_hg(k, task_group_id, _rb_hg),
      _mapping(std::move(mapping)),
      _task_group_id(task_group_id),
      _part_id(part_id) { }

    tbb::task* execute() override {
      // Applying partition of the recursively bisected hypergraph (_rb_partitioned_hg) to
      // original hypergraph (original_hg). All hypernodes that belong to block
      // 'part_id' in the original hypergraph are moved to the block defined in
      // _rb_partitioned_hg.
      ASSERT(_original_hg.initialNumNodes() == _mapping.size());
      _original_hg.doParallelForAllNodes([&](const HypernodeID& hn) {
        if ( _original_hg.partID(hn) == _part_id ) {
          ASSERT(hn < _mapping.size());
          PartitionID to = _part_id + _rb_partitioned_hg.partID(_mapping[hn]);
          ASSERT(to != kInvalidPartition && to < _original_hg.k());
          if ( _part_id != to ) {
            _original_hg.changeNodePart(hn, _part_id, to, NOOP_FUNC);
          }
        }
      });
      return nullptr;
    }

    PartitionedHypergraph<>& recursivePartitionedHypergraph() {
      return _rb_partitioned_hg;
    }

    const Context& recursiveContext() const {
      return _context;
    }

   private:
    PartitionedHypergraph<>& _original_hg;
    const Context _context;
    Hypergraph _rb_hg;
    PartitionedHypergraph<> _rb_partitioned_hg;
    const parallel::scalable_vector<HypernodeID> _mapping;
    const TaskGroupID _task_group_id;
    const PartitionID _part_id;
  };

  /*!
   * A bisection task bisects the hypergraph into two block. Internally, it
   * calls our multilevel partitioner for k = 2.
   */
  class MultilevelBisectionTask : public tbb::task {
   public:
    MultilevelBisectionTask(PartitionedHypergraph<>& original_hypergraph,
                            Hypergraph& bisection_hypergraph,
                            PartitionedHypergraph<>& bisection_partitioned_hypergraph,
                            const Context& bisection_context,
                            const TaskGroupID task_group_id) :
      _original_hg(original_hypergraph),
      _bisection_hg(bisection_hypergraph),
      _bisection_partitioned_hg(bisection_partitioned_hypergraph),
      _bisection_context(bisection_context),
      _task_group_id(task_group_id) {}

    tbb::task* execute() override {
      // Bisect hypergraph with parallel multilevel bisection
      _bisection_hg = _original_hg.hypergraph().copy(_task_group_id);
      multilevel::partition_async(_bisection_hg, _bisection_partitioned_hg,
        _bisection_context, false, _task_group_id, this);
      return nullptr;
    }

   private:
    PartitionedHypergraph<>& _original_hg;
    Hypergraph& _bisection_hg;
    PartitionedHypergraph<>& _bisection_partitioned_hg;
    const Context& _bisection_context;
    const TaskGroupID _task_group_id;
  };

  /*!
   * Continuation task for the bisection task. Applies the bisection
   * obtained by the bisection task and spawns two recursive child
   * bisection task for each block, that further partitions the hypergraph
   * into the desired number of blocks
   */
  class MultilevelBisectionContinuationTask : public tbb::task {

   public:
    MultilevelBisectionContinuationTask(const OriginalHypergraphInfo original_hypergraph_info,
                                        PartitionedHypergraph<>& hypergraph,
                                        const Context& context,
                                        const TaskGroupID task_group_id) :
      _bisection_hg(),
      _bisection_partitioned_hg(),
      _bisection_context(),
      _original_hypergraph_info(original_hypergraph_info),
      _hg(hypergraph),
      _context(context),
      _task_group_id(task_group_id) {
      _bisection_context = setupBisectionContext(_hg.hypergraph(), _context);
    }

    tbb::task* execute() override {
      ASSERT(_hg.initialNumNodes() == _bisection_hg.initialNumNodes());
      // Apply partition to hypergraph
      const PartitionID block_0 = 0;
      const PartitionID block_1 = _context.partition.k / 2 + (_context.partition.k % 2 != 0 ? 1 : 0);
      _hg.doParallelForAllNodes([&](const HypernodeID& hn) {
        PartitionID part_id = _bisection_partitioned_hg.partID(hn);
        ASSERT(part_id != kInvalidPartition && part_id < _hg.k());
        if ( part_id == 0 ) {
          _hg.setOnlyNodePart(hn, block_0);
        } else {
          _hg.setOnlyNodePart(hn, block_1);
        }
      });
      _hg.initializePartition(_task_group_id);

      ASSERT(metrics::objective(_bisection_partitioned_hg, _context.partition.objective) ==
        metrics::objective(_hg, _context.partition.objective));

      ASSERT(_context.partition.k >= 2);
      PartitionID num_blocks_part_0 = _context.partition.k / 2 + (_context.partition.k % 2 != 0 ? 1 : 0);
      PartitionID num_blocks_part_1 = _context.partition.k / 2;
      BlockRange range_0 = std::make_pair(0, num_blocks_part_0);
      BlockRange range_1 = std::make_pair(num_blocks_part_0, num_blocks_part_0 + num_blocks_part_1);

      if ( num_blocks_part_0 >= 2 && num_blocks_part_1 >= 2 ) {
        // In case we have to partition both blocks from the bisection further into
        // more than one block, we call the recursive bisection initial partitioner
        // recursively in parallel
        DBG << "Current k = " << _context.partition.k << "\n"
            << "Parallel Recursion 0: k =" << num_blocks_part_0 << "\n"
            << "Parallel Recursion 1: k =" << num_blocks_part_1;

        auto tbb_recursion_task_groups = TBBNumaArena::instance().create_tbb_task_groups_for_recursion();
        DoNothingContinuation& recursive_continuation = *new(allocate_continuation()) DoNothingContinuation();
        RecursiveBisectionChildTask& recursion_0 = *new(recursive_continuation.allocate_child()) RecursiveBisectionChildTask(
          _original_hypergraph_info, _hg, _context, 0, range_0, tbb_recursion_task_groups.first);
        RecursiveBisectionChildTask& recursion_1 = *new(recursive_continuation.allocate_child()) RecursiveBisectionChildTask(
          _original_hypergraph_info, _hg, _context, num_blocks_part_0, range_1, tbb_recursion_task_groups.second);
        recursive_continuation.set_ref_count(2);
        tbb::task::spawn(recursion_1);
        tbb::task::spawn(recursion_0);
      } else if ( num_blocks_part_0 >= 2 ) {
        ASSERT(num_blocks_part_1 < 2);
        // In case only the first block has to be partitioned into more than one block, we call
        // the recursive bisection initial partitioner recusively on the block 0
        DBG << "Current k = " << _context.partition.k << ","
            << "Recursion 0: k =" << num_blocks_part_0;
        DoNothingContinuation& recursive_continuation = *new(allocate_continuation()) DoNothingContinuation();
        RecursiveBisectionChildTask& recursion_0 = *new(recursive_continuation.allocate_child()) RecursiveBisectionChildTask(
          _original_hypergraph_info, _hg, _context, 0, range_0, _task_group_id);
        recursive_continuation.set_ref_count(1);
        tbb::task::spawn(recursion_0);
      }

      return nullptr;
    }

    Hypergraph _bisection_hg;
    PartitionedHypergraph<> _bisection_partitioned_hg;
    Context _bisection_context;

   private:
    Context setupBisectionContext(const Hypergraph& hypergraph, const Context& context) {
      Context bisection_context(context);

      bisection_context.partition.k = 2;
      bisection_context.partition.verbose_output = debug;
      bisection_context.initial_partitioning.mode = InitialPartitioningMode::direct;
<<<<<<< HEAD
      bisection_context.refinement.flow.algorithm = FlowAlgorithm::do_nothing;
      bisection_context.refinement.label_propagation.numa_aware = false;
=======
>>>>>>> cadddb90

      // Setup Part Weights
      HypernodeWeight total_weight = hypergraph.totalWeight();
      if ( context.initial_partitioning.use_adaptive_epsilon ) {
        bisection_context.partition.epsilon = _original_hypergraph_info.computeAdaptiveEpsilon(
          total_weight, context.partition.k);

        bisection_context.partition.perfect_balance_part_weights.clear();
        bisection_context.partition.max_part_weights.clear();
        const PartitionID k = context.partition.k;
        const PartitionID k0 = k / 2 + (k % 2 != 0 ? 1 : 0);
        const PartitionID k1 = k / 2;
        bisection_context.partition.perfect_balance_part_weights.push_back(
          std::ceil(k0 / static_cast<double>(k) * static_cast<double>(total_weight)));
        bisection_context.partition.perfect_balance_part_weights.push_back(
          std::ceil(k1 / static_cast<double>(k) * static_cast<double>(total_weight)));
        bisection_context.partition.max_part_weights.push_back(
          (1 + bisection_context.partition.epsilon) * bisection_context.partition.perfect_balance_part_weights[0]);
        bisection_context.partition.max_part_weights.push_back(
          (1 + bisection_context.partition.epsilon) * bisection_context.partition.perfect_balance_part_weights[1]);
      } else {
        PartitionID num_blocks_part_0 = context.partition.k / 2 + (context.partition.k % 2 != 0 ? 1 : 0);
        ASSERT(num_blocks_part_0 +  context.partition.k / 2 == context.partition.k);
        bisection_context.partition.perfect_balance_part_weights.assign(2, 0);
        bisection_context.partition.max_part_weights.assign(2, 0);
        for ( PartitionID i = 0; i < num_blocks_part_0; ++i ) {
          bisection_context.partition.perfect_balance_part_weights[0] +=
            context.partition.perfect_balance_part_weights[i];
          bisection_context.partition.max_part_weights[0] +=
            context.partition.max_part_weights[i];
        }
        for ( PartitionID i = num_blocks_part_0; i < context.partition.k; ++i ) {
          bisection_context.partition.perfect_balance_part_weights[1] +=
            context.partition.perfect_balance_part_weights[i];
          bisection_context.partition.max_part_weights[1] +=
            context.partition.max_part_weights[i];
        }

        // Special case, if balance constraint will be violated with this bisection
        HypernodeWeight total_max_part_weight = bisection_context.partition.max_part_weights[0] +
          bisection_context.partition.max_part_weights[1];
        if (total_max_part_weight < total_weight) {
          HypernodeWeight delta = total_weight - total_max_part_weight;
          bisection_context.partition.max_part_weights[0] += std::ceil(((double)delta) / 2.0);
          bisection_context.partition.max_part_weights[1] += std::ceil(((double)delta) / 2.0);
        }
      }
      bisection_context.setupContractionLimit(total_weight);
      bisection_context.setupSparsificationParameters();


      return bisection_context;
    }

    const OriginalHypergraphInfo _original_hypergraph_info;
    PartitionedHypergraph<>& _hg;
    const Context& _context;
    const TaskGroupID _task_group_id;
  };

  /*!
   * The recursive bisection task spawns the multilevel bisection
   * task and its continuation task.
   */
  class RecursiveMultilevelBisectionTask : public tbb::task {

   public:
    RecursiveMultilevelBisectionTask(const OriginalHypergraphInfo original_hypergraph_info,
                                     PartitionedHypergraph<>& hypergraph,
                                     const Context& context,
                                     const TaskGroupID task_group_id) :
      _original_hypergraph_info(original_hypergraph_info),
      _hg(hypergraph),
      _context(context),
      _task_group_id(task_group_id) { }

    tbb::task* execute() override {
      ASSERT(_context.partition.k >= 2);
      MultilevelBisectionContinuationTask& bisection_continuation_task = *new(allocate_continuation())
        MultilevelBisectionContinuationTask(_original_hypergraph_info, _hg, _context, _task_group_id);
      bisection_continuation_task.set_ref_count(1);
      tbb::task::spawn(*new(bisection_continuation_task.allocate_child())
        MultilevelBisectionTask(
          _hg, bisection_continuation_task._bisection_hg,
          bisection_continuation_task._bisection_partitioned_hg,
          bisection_continuation_task._bisection_context,
          _task_group_id));
      return nullptr;
    }

   private:
    const OriginalHypergraphInfo _original_hypergraph_info;
    PartitionedHypergraph<>& _hg;
    const Context& _context;
    const TaskGroupID _task_group_id;
  };

  class DoNothingContinuation : public tbb::task {
  public:
    tbb::task* execute() override {
      return nullptr;
    }
  };

 public:
  RecursiveBisectionInitialPartitioner(PartitionedHypergraph<>& hypergraph,
                                        const Context& context,
                                        const bool top_level,
                                        const TaskGroupID task_group_id) :
    _hg(hypergraph),
    _context(context),
    _top_level(top_level),
    _task_group_id(task_group_id) { }

  RecursiveBisectionInitialPartitioner(const RecursiveBisectionInitialPartitioner&) = delete;
  RecursiveBisectionInitialPartitioner(RecursiveBisectionInitialPartitioner&&) = delete;
  RecursiveBisectionInitialPartitioner & operator= (const RecursiveBisectionInitialPartitioner &) = delete;
  RecursiveBisectionInitialPartitioner & operator= (RecursiveBisectionInitialPartitioner &&) = delete;

 private:
  void initialPartitionImpl() override final {
    if (_top_level) {
      parallel::MemoryPool::instance().deactivate_unused_memory_allocations();
      utils::Timer::instance().disable();
      utils::Stats::instance().disable();
    }

    RecursiveMultilevelBisectionTask& root_bisection_task = *new(tbb::task::allocate_root()) RecursiveMultilevelBisectionTask(
      OriginalHypergraphInfo { _hg.totalWeight(), _context.partition.k, _context.partition.epsilon },
      _hg, _context, _task_group_id);
    tbb::task::spawn_root_and_wait(root_bisection_task);

    if (_top_level) {
      parallel::MemoryPool::instance().activate_unused_memory_allocations();
      utils::Timer::instance().enable();
      utils::Stats::instance().enable();
    }
  }

  PartitionedHypergraph<>& _hg;
  const Context& _context;
  const bool _top_level;
  const TaskGroupID _task_group_id;
};

PartitionID RecursiveBisectionInitialPartitioner::kInvalidPartition = -1;
HypernodeID RecursiveBisectionInitialPartitioner::kInvalidHypernode = std::numeric_limits<HypernodeID>::max();

}  // namespace mt_kahypar<|MERGE_RESOLUTION|>--- conflicted
+++ resolved
@@ -356,11 +356,7 @@
       bisection_context.partition.k = 2;
       bisection_context.partition.verbose_output = debug;
       bisection_context.initial_partitioning.mode = InitialPartitioningMode::direct;
-<<<<<<< HEAD
       bisection_context.refinement.flow.algorithm = FlowAlgorithm::do_nothing;
-      bisection_context.refinement.label_propagation.numa_aware = false;
-=======
->>>>>>> cadddb90
 
       // Setup Part Weights
       HypernodeWeight total_weight = hypergraph.totalWeight();
