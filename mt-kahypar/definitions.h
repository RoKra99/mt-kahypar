--- conflicted
+++ resolved
@@ -69,37 +69,6 @@
 
 using NodeID = uint32_t;
 
-<<<<<<< HEAD
-// #########Graph-Definitions#############
-using EdgeID = uint32_t;
-using EdgeWeight = long double;
-using ClusterID = PartitionID;
-using Flow = int32_t;
-using Capacity = int32_t;
-
-
-struct Move {
-  PartitionID from;
-  PartitionID to;
-  Gain gain;
-};
-
-using StreamingHypergraph = mt_kahypar::ds::StreamingHypergraph<HypernodeID,
-                                                                HyperedgeID,
-                                                                HypernodeWeight,
-                                                                HyperedgeWeight,
-                                                                PartitionID,
-                                                                HardwareTopology,
-                                                                TBBNumaArena>;
-
-using Hypergraph = mt_kahypar::ds::Hypergraph<HypernodeID,
-                                              HyperedgeID,
-                                              HypernodeWeight,
-                                              HyperedgeWeight,
-                                              PartitionID,
-                                              HardwareTopology,
-                                              TBBNumaArena>;
-=======
 #if KAHYPAR_ENABLE_NUMA_AWARE_PARTITIONING
   using Hypergraph = ds::NumaHypergraph<ds::StaticHypergraph, HardwareTopology, TBBNumaArena>;
   using HypergraphFactory = ds::NumaHypergraphFactory<
@@ -114,7 +83,6 @@
   using PartitionedHypergraph = ds::PartitionedHypergraph<
     Hypergraph, HypergraphFactory, track_border_vertices>;
 #endif
->>>>>>> 9f130927
 
 struct GlobalTypeTraits {
   using HyperGraph = Hypergraph;
