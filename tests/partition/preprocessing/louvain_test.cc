--- conflicted
+++ resolved
@@ -35,10 +35,6 @@
  using Base = ds::HypergraphFixture<Hypergraph, HypergraphFactory>;
 
  public:
-<<<<<<< HEAD
-  using Graph = ds::GraphT<Hypergraph>;
-=======
->>>>>>> 74102784
 
   ALouvain() :
     Base(),
