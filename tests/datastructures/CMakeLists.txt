target_sources(mt_kahypar_fast_tests PRIVATE
        static_hypergraph_test.cc
        partitioned_hypergraph_test.cc
        delta_partitioned_hypergraph_test.cc
        partitioned_hypergraph_smoke_test.cc
        gain_updates_test.cc
        graph_test.cc
        connectivity_set_test.cc
        priority_queue_test.cc
        sparsifier_hypergraph_test.cc
        array_test.cc
        sparse_map_test.cc
<<<<<<< HEAD
        community_hypergraph_test.cc
        hash_maps_test.cc
        community_count_test.cc
=======
        pin_count_in_part_test.cc
)

target_sources(mt_kahypar_strong_tests PRIVATE
        dynamic_hypergraph_test.cc
        partitioned_hypergraph_test.cc
        delta_partitioned_hypergraph_test.cc
        partitioned_hypergraph_smoke_test.cc
        contraction_tree_test.cc
        gain_updates_test.cc
>>>>>>> 3f192803
        incident_net_array_test.cc
        nlevel_smoke_test.cc
)<|MERGE_RESOLUTION|>--- conflicted
+++ resolved
@@ -10,11 +10,9 @@
         sparsifier_hypergraph_test.cc
         array_test.cc
         sparse_map_test.cc
-<<<<<<< HEAD
         community_hypergraph_test.cc
         hash_maps_test.cc
         community_count_test.cc
-=======
         pin_count_in_part_test.cc
 )
 
@@ -25,7 +23,6 @@
         partitioned_hypergraph_smoke_test.cc
         contraction_tree_test.cc
         gain_updates_test.cc
->>>>>>> 3f192803
         incident_net_array_test.cc
         nlevel_smoke_test.cc
 )